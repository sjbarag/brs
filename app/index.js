var display = document.getElementById("display");
var screenSize = { width: 854, height: 480 };
var ctx = display.getContext("2d", { alpha: false });
var bufferCanvas = new OffscreenCanvas(screenSize.width, screenSize.height);
var bufferCtx = bufferCanvas.getContext("2d");
var buffer = new ImageData(screenSize.width, screenSize.height);
var dirty = false;
var splashTimeout = 1600;
var brsWorker;
var source = [];
var assets = [];

// Control buffer
const length = 10;
const sharedBuffer = new SharedArrayBuffer(Int32Array.BYTES_PER_ELEMENT * length);
const sharedArray = new Int32Array(sharedBuffer);
for (let i = 0; i < length; i++) sharedArray[i] = i && sharedArray[i - 1] + 2;

// Keyboard handlers
document.addEventListener("keydown", keyDownHandler, false);
document.addEventListener("keyup", keyUpHandler, false);

assets.push({ path: "images/sprite.png", type: "image/png" });
assets.push({ path: "images/roku-logo.png", type: "image/png" });
assets.push({ path: "images/AmigaBoingBall.png", type: "image/png" });
assets.push({ path: "images/BallShadow.png", type: "image/png" });
assets.push({ path: "images/earth.png", type: "image/png" });
assets.push({ path: "assets/3ballset.png", type: "image/png" });
assets.push({ path: "assets/4ballset.png", type: "image/png" });
assets.push({ path: "assets/5ballset.png", type: "image/png" });
assets.push({ path: "assets/6ballset.png", type: "image/png" });
assets.push({ path: "assets/8ballset.png", type: "image/png" });
assets.push({ path: "assets/bitmapset.xml", type: "text/xml" });
assets.push({ path: "assets/anims/kid-sequence.json", type: "text/json" });
assets.push({ path: "assets/sprites/kid.json", type: "text/json" });
assets.push({ path: "assets/sprites/kid-l.png", type: "image/png" });
assets.push({ path: "assets/sprites/kid-r.png", type: "image/png" });

// File selector
var fileSelector = document.getElementById("file");
var zip = new JSZip();

fileSelector.onclick = function() {
    this.value = null;
};
fileSelector.onchange = function() {
    var file = this.files[0];
    var reader = new FileReader();
    reader.onload = function(progressEvent) {
        source.push(this.result);
        loadAssets();
    };
    source = [];
    if (brsWorker != undefined) {
        brsWorker.terminate();
    }
    var ext = file.name.split(".").pop();
    if (ext === "zip") {
        handleFile(file);
    } else {
        reader.readAsText(file);
    }
};

function handleFile(f) {
    console.log("Loading " + f.name + "...");
    JSZip.loadAsync(f).then(
        function(zip) {
            var manifest = zip.file("manifest");
            if (manifest) {
                manifest.async("string").then(
                    function success(content) {
                        var manifestMap = new Map();
                        content.match(/[^\r\n]+/g).map(function(ln) {
                            line = ln.split("=");
                            manifestMap.set(line[0], line[1]);
                        });
                        splashMinTime = manifestMap.get("splash_min_time");
                        if (splashMinTime && !isNaN(splashMinTime)) {
                            splashTimeout = parseInt(splashMinTime);
                        }
                        var splashHD = manifestMap.get("splash_screen_hd");
                        if (splashHD && splashHD.substr(0, 5) === "pkg:/") {
                            splashFile = zip.file(splashHD.substr(5));
                            if (splashFile) {
                                splashFile.async("blob").then(blob => {
                                    createImageBitmap(blob).then(imgData => {
                                        display.style.display = "initial";
                                        ctx.drawImage(
                                            imgData,
                                            0,
                                            0,
                                            screenSize.width,
                                            screenSize.height
                                        );
                                    });
                                });
                            }
                        }
                    },
                    function error(e) {
                        console.error("Error uncompressing manifest:" + e.message);
                    }
                );
            } else {
                console.error("Invalid Roku package: missing manifest.");
                return;
            }
            var sourceEvents = [];
            zip.forEach(function(relativePath, zipEntry) {
                if (!zipEntry.dir && relativePath.toLowerCase().substr(0, 6) === "source") {
                    sourceEvents.push(zipEntry.async("string"));
                }
            });
            Promise.all(sourceEvents).then(
                function success(contents) {
                    contents.forEach(content => {
                        source.push(content);
                    });
                    setTimeout(function() {
                        loadAssets();
                    }, splashTimeout);
                },
                function error(e) {
                    console.error("Error uncompressing file " + +e.message);
                }
            );
        },
        function(e) {
            console.error("Error reading " + f.name + ": " + e.message);
        }
    );
}

function loadAssets() {
    var loader = new Worker("app/loader.js");
    loader.onmessage = function(e) {
        paths = [];
        imgs = [];
        txts = [];
        e.data.forEach(file => {
            paths.push(file.path);
            if (file.bmp) {
                imgs.push(file.bmp);
            } else {
                txts.push(file.txt);
            }
        });
        loader.terminate();
<<<<<<< HEAD
        runChannel();
=======
        ctx.fillStyle = "rgba(0, 0, 0, 1)";
        ctx.fillRect(0, 0, display.width, display.height);
        display.style.display = "initial";
        if (brsWorker != undefined) {
            brsWorker.terminate();
        }
        brsWorker = new Worker("./lib/brsLib.js");
        brsWorker.addEventListener("message", saveBuffer);
        var payload = { brs: source[0], paths: paths, texts: txts, images: imgs };
        brsWorker.postMessage(sharedBuffer);
        brsWorker.postMessage(payload, imgs);
>>>>>>> 01fc6029
    };
    loader.postMessage({ assets: assets });
}
function runChannel() {
    ctx.fillStyle = "rgba(0, 0, 0, 1)";
    ctx.fillRect(0, 0, display.width, display.height);
    display.style.display = "initial";
    brsWorker = new Worker("./lib/brsLib.js");
    brsWorker.addEventListener("message", saveBuffer);
    var payload = { brs: source[0], paths: paths, texts: txts, images: imgs };
    brsWorker.postMessage(payload, imgs);
}

function saveBuffer(event) {
    buffer = event.data;
    dirty = true;
}
function drawCanvas() {
    if (dirty) {
        bufferCanvas.width = buffer.width;
        bufferCanvas.height = buffer.height;
        bufferCtx.putImageData(buffer, 0, 0);
        ctx.drawImage(bufferCanvas, 0, 0, screenSize.width, screenSize.height);
        dirty = false;
    }
    requestAnimationFrame(drawCanvas);
}
requestAnimationFrame(drawCanvas);

function keyDownHandler(event) {
    if (event.keyCode == 8) {
        sharedArray[0] = 0; // BUTTON_BACK_PRESSED
    } else if (event.keyCode == 13) {
        sharedArray[0] = 6; // BUTTON_SELECT_PRESSED
    } else if (event.keyCode == 37) {
        sharedArray[0] = 4; // BUTTON_LEFT_PRESSED
    } else if (event.keyCode == 39) {
        sharedArray[0] = 5; // BUTTON_RIGHT_PRESSED
    } else if (event.keyCode == 38) {
        sharedArray[0] = 2; // BUTTON_UP_PRESSED
    } else if (event.keyCode == 40) {
        sharedArray[0] = 3; // BUTTON_DOWN_PRESSED
    } else if (event.keyCode == 27) {
        if (brsWorker != undefined) {
            // HOME BUTTON (ESC)
            display.style.display = "none";
            fileSelector.value = null;
            brsWorker.terminate();
        }
    }
}

function keyUpHandler(event) {
    if (event.keyCode == 8) {
        sharedArray[0] = 100; // BUTTON_BACK_RELEASED
    } else if (event.keyCode == 13) {
        sharedArray[0] = 106; // BUTTON_SELECT_RELEASED
    } else if (event.keyCode == 37) {
        sharedArray[0] = 104; // BUTTON_LEFT_RELEASED
    } else if (event.keyCode == 39) {
        sharedArray[0] = 105; // BUTTON_RIGHT_RELEASED
    } else if (event.keyCode == 38) {
        sharedArray[0] = 102; // BUTTON_UP_RELEASED
    } else if (event.keyCode == 40) {
        sharedArray[0] = 103; // BUTTON_DOWN_RELEASED
    }
}<|MERGE_RESOLUTION|>--- conflicted
+++ resolved
@@ -9,6 +9,9 @@
 var brsWorker;
 var source = [];
 var assets = [];
+var paths = [];
+var txts = [];
+var imgs = [];
 
 // Control buffer
 const length = 10;
@@ -19,22 +22,6 @@
 // Keyboard handlers
 document.addEventListener("keydown", keyDownHandler, false);
 document.addEventListener("keyup", keyUpHandler, false);
-
-assets.push({ path: "images/sprite.png", type: "image/png" });
-assets.push({ path: "images/roku-logo.png", type: "image/png" });
-assets.push({ path: "images/AmigaBoingBall.png", type: "image/png" });
-assets.push({ path: "images/BallShadow.png", type: "image/png" });
-assets.push({ path: "images/earth.png", type: "image/png" });
-assets.push({ path: "assets/3ballset.png", type: "image/png" });
-assets.push({ path: "assets/4ballset.png", type: "image/png" });
-assets.push({ path: "assets/5ballset.png", type: "image/png" });
-assets.push({ path: "assets/6ballset.png", type: "image/png" });
-assets.push({ path: "assets/8ballset.png", type: "image/png" });
-assets.push({ path: "assets/bitmapset.xml", type: "text/xml" });
-assets.push({ path: "assets/anims/kid-sequence.json", type: "text/json" });
-assets.push({ path: "assets/sprites/kid.json", type: "text/json" });
-assets.push({ path: "assets/sprites/kid-l.png", type: "image/png" });
-assets.push({ path: "assets/sprites/kid-r.png", type: "image/png" });
 
 // File selector
 var fileSelector = document.getElementById("file");
@@ -54,15 +41,14 @@
     if (brsWorker != undefined) {
         brsWorker.terminate();
     }
-    var ext = file.name.split(".").pop();
-    if (ext === "zip") {
-        handleFile(file);
+    if (file.name.split(".").pop() === "zip") {
+        openChannelZip(file);
     } else {
         reader.readAsText(file);
     }
 };
 
-function handleFile(f) {
+function openChannelZip(f) {
     console.log("Loading " + f.name + "...");
     JSZip.loadAsync(f).then(
         function(zip) {
@@ -106,23 +92,71 @@
                 console.error("Invalid Roku package: missing manifest.");
                 return;
             }
-            var sourceEvents = [];
+            var assetPaths = [];
+            var assetsEvents = [];
+            var bmpId = 0;
+            var txtId = 0;
+            var srcId = 0;
             zip.forEach(function(relativePath, zipEntry) {
-                if (!zipEntry.dir && relativePath.toLowerCase().substr(0, 6) === "source") {
-                    sourceEvents.push(zipEntry.async("string"));
+                if (
+                    !zipEntry.dir &&
+                    relativePath.toLowerCase().substr(0, 6) === "source" &&
+                    relativePath.split(".").pop() === "brs"
+                ) {
+                    assetPaths.push({ url: relativePath, id: srcId, type: "source" });
+                    assetsEvents.push(zipEntry.async("string"));
+                    srcId++;
+                } else if (
+                    !zipEntry.dir &&
+                    (relativePath.split(".").pop() === "xml" ||
+                        relativePath.split(".").pop() === "json")
+                ) {
+                    assetPaths.push({ url: relativePath, id: txtId, type: "text" });
+                    assetsEvents.push(zipEntry.async("string"));
+                    txtId++;
+                } else if (
+                    !zipEntry.dir &&
+                    (relativePath.split(".").pop() === "png" ||
+                        relativePath.split(".").pop() === "jpg")
+                ) {
+                    assetPaths.push({ url: relativePath, id: bmpId, type: "image" });
+                    assetsEvents.push(zipEntry.async("blob"));
+                    bmpId++;
                 }
             });
-            Promise.all(sourceEvents).then(
-                function success(contents) {
-                    contents.forEach(content => {
-                        source.push(content);
-                    });
-                    setTimeout(function() {
-                        loadAssets();
-                    }, splashTimeout);
+            Promise.all(assetsEvents).then(
+                function success(assets) {
+                    paths = [];
+                    txts = [];
+                    imgs = [];
+                    var bmpEvents = [];
+                    for (var index = 0; index < assets.length; index++) {
+                        if (assets[index] instanceof Blob) {
+                            paths.push(assetPaths[index]);
+                            bmpEvents.push(createImageBitmap(assets[index]));
+                        } else if (assetPaths[index].type === "source") {
+                            source.push(assets[index]);
+                        } else {
+                            paths.push(assetPaths[index]);
+                            txts.push(assets[index]);
+                        }
+                    }
+                    Promise.all(bmpEvents).then(
+                        function success(bmps) {
+                            bmps.forEach(bmp => {
+                                imgs.push(bmp);
+                            });
+                            setTimeout(function() {
+                                runChannel();
+                            }, splashTimeout);
+                        },
+                        function error(e) {
+                            console.error("Error converting image " + e.message);
+                        }
+                    );
                 },
                 function error(e) {
-                    console.error("Error uncompressing file " + +e.message);
+                    console.error("Error uncompressing file " + e.message);
                 }
             );
         },
@@ -134,6 +168,11 @@
 
 function loadAssets() {
     var loader = new Worker("app/loader.js");
+    assets.push({ path: "images/sprite.png", type: "image/png" });
+    assets.push({ path: "images/roku-logo.png", type: "image/png" });
+    assets.push({ path: "images/AmigaBoingBall.png", type: "image/png" });
+    assets.push({ path: "images/BallShadow.png", type: "image/png" });
+    assets.push({ path: "images/earth.png", type: "image/png" });
     loader.onmessage = function(e) {
         paths = [];
         imgs = [];
@@ -147,21 +186,7 @@
             }
         });
         loader.terminate();
-<<<<<<< HEAD
         runChannel();
-=======
-        ctx.fillStyle = "rgba(0, 0, 0, 1)";
-        ctx.fillRect(0, 0, display.width, display.height);
-        display.style.display = "initial";
-        if (brsWorker != undefined) {
-            brsWorker.terminate();
-        }
-        brsWorker = new Worker("./lib/brsLib.js");
-        brsWorker.addEventListener("message", saveBuffer);
-        var payload = { brs: source[0], paths: paths, texts: txts, images: imgs };
-        brsWorker.postMessage(sharedBuffer);
-        brsWorker.postMessage(payload, imgs);
->>>>>>> 01fc6029
     };
     loader.postMessage({ assets: assets });
 }
@@ -171,7 +196,8 @@
     display.style.display = "initial";
     brsWorker = new Worker("./lib/brsLib.js");
     brsWorker.addEventListener("message", saveBuffer);
-    var payload = { brs: source[0], paths: paths, texts: txts, images: imgs };
+    var payload = { brs: source, paths: paths, texts: txts, images: imgs };
+    brsWorker.postMessage(sharedBuffer);
     brsWorker.postMessage(payload, imgs);
 }
 
