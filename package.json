{
  "name": "brs",
  "version": "0.13.0-beta.0",
  "description": "An interpreter for the BrightScript language that runs on non-Roku platforms.",
  "author": "Sean Barag <sean@barag.org>",
  "license": "MIT",
  "main": "lib/index.js",
  "typings": "./types/index.d.ts",
  "bin": {
    "brs": "./bin/cli.js"
  },
  "scripts": {
    "build": "tsc",
    "clean": "rimraf ./lib ./types",
    "test": "jest",
    "lint": "tslint --project .",
    "prepublishOnly": "npm-run-all --serial clean build lint test"
  },
  "files": [
    "./bin/",
    "./lib/",
    "./types/"
  ],
  "dependencies": {
    "commander": "^2.12.2",
    "lolex": "^3.0.0",
    "long": "^3.2.0",
    "luxon": "^1.8.3",
    "memory-fs": "^0.4.1",
    "p-settle": "^2.1.0",
    "pify": "^4.0.1"
  },
  "devDependencies": {
<<<<<<< HEAD
    "@types/jest": "22",
=======
    "@types/jest": "^22.0.0",
    "@types/lolex": "^2.1.3",
>>>>>>> 5e7202e5
    "@types/long": "^3.0.32",
    "@types/luxon": "^1.4.1",
    "@types/memory-fs": "^0.3.2",
    "@types/node": "^8.5.2",
    "@types/p-settle": "^2.0.1",
    "@types/pify": "^3.0.2",
    "babel-preset-env": "^1.7.0",
    "jest": "22",
    "npm-run-all": "^4.1.2",
    "rimraf": "^2.6.2",
    "tslint": "^5.11.0",
    "tslint-language-service": "^0.9.9",
    "typescript": "^2.6.2"
  },
  "repository": "https://github.com/sjbarag/brs",
  "jest": {
    "testEnvironment": "node",
    "moduleNameMapper": {
      "^@lib/(.*)$": "<rootDir>/lib/$1"
    }
  }
}<|MERGE_RESOLUTION|>--- conflicted
+++ resolved
@@ -31,12 +31,8 @@
     "pify": "^4.0.1"
   },
   "devDependencies": {
-<<<<<<< HEAD
-    "@types/jest": "22",
-=======
     "@types/jest": "^22.0.0",
     "@types/lolex": "^2.1.3",
->>>>>>> 5e7202e5
     "@types/long": "^3.0.32",
     "@types/luxon": "^1.4.1",
     "@types/memory-fs": "^0.3.2",
