--- conflicted
+++ resolved
@@ -105,17 +105,7 @@
         return BrsInvalid.Instance;
     }
 
-<<<<<<< HEAD
-    delete(index: BrsType) {
-        if (index.kind !== ValueKind.String) {
-            throw new Error("Associative array indexes must be strings");
-        }
-        return BrsBoolean.from(this.elements.delete(index.value));
-    }
-
-=======
     /** Removes all elements from the associative array */
->>>>>>> 1e17f358
     private clear = new Callable(
         "clear",
         {
