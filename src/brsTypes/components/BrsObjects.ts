--- conflicted
+++ resolved
@@ -3,12 +3,8 @@
 import { Timespan } from "./Timespan";
 import { RoSGNode, createNodeByType } from "./RoSGNode";
 import { RoRegex } from "./RoRegex";
-<<<<<<< HEAD
-import { BrsString, BrsInvalid } from "../BrsType";
-=======
 import { BrsString } from "../BrsType";
 import { RoString } from "./RoString";
->>>>>>> d4b6cc86
 
 /** Map containing a list of brightscript components that can be created. */
 export const BrsObjects = new Map<string, Function>([
