import {
    BrsValue,
    ValueKind,
    BrsString,
    BrsInvalid,
    BrsBoolean,
    Uninitialized,
    getBrsValueFromFieldType,
    getValueKindFromFieldType,
} from "../BrsType";
import { RoSGNodeEvent } from "./RoSGNodeEvent";
import { BrsComponent, BrsIterable } from "./BrsComponent";
import { BrsType, isBrsNumber } from "..";
import { Callable, StdlibArgument } from "../Callable";
import { Interpreter } from "../../interpreter";
import { Int32 } from "../Int32";
import { Int64 } from "../Int64";
import { Float } from "../Float";
import { Double } from "../Double";
import { RoAssociativeArray } from "./RoAssociativeArray";
import { RoArray } from "./RoArray";
import { AAMember } from "./RoAssociativeArray";
import { ComponentDefinition, ComponentNode } from "../../componentprocessor";
import { ComponentFactory, BrsComponentName } from "./ComponentFactory";
import { Environment } from "../../interpreter/Environment";
import { roInvalid } from "./RoInvalid";
import type * as MockNodeModule from "../../extensions/MockNode";
import { BlockEnd } from "../../parser/Statement";

interface BrsCallback {
    interpreter: Interpreter;
    environment: Environment;
    hostNode: RoSGNode;
    callable: Callable;
    eventParams: {
        fieldName: BrsString;
        node: RoSGNode;
    };
}

/** Set of value types that a field could be. */
enum FieldKind {
    Interface = "interface",
    Array = "array",
    AssocArray = "assocarray",
    Int32 = "integer",
    Int64 = "longinteger",
    Double = "double",
    Float = "float",
    Node = "node",
    Boolean = "boolean",
    String = "string",
    Function = "function",
}

namespace FieldKind {
    export function fromString(type: string): FieldKind | undefined {
        switch (type.toLowerCase()) {
            case "interface":
                return FieldKind.Interface;
            case "array":
            case "roarray":
                return FieldKind.Array;
            case "roassociativearray":
            case "assocarray":
                return FieldKind.AssocArray;
            case "node":
                return FieldKind.Node;
            case "bool":
            case "boolean":
                return FieldKind.Boolean;
            case "int":
            case "integer":
                return FieldKind.Int32;
            case "longint":
            case "longinteger":
                return FieldKind.Int64;
            case "float":
                return FieldKind.Float;
            case "double":
                return FieldKind.Double;
            case "uri":
            case "str":
            case "string":
                return FieldKind.String;
            case "function":
                return FieldKind.Function;
            default:
                return undefined;
        }
    }

    export function fromBrsType(brsType: BrsType): FieldKind | undefined {
        if (brsType.kind !== ValueKind.Object) {
            return fromString(ValueKind.toString(brsType.kind));
        }

        let componentName = brsType.getComponentName();
        switch (componentName.toLowerCase()) {
            case "roarray":
                return FieldKind.Array;
            case "roassociativearray":
                return FieldKind.AssocArray;
            case "node":
                return FieldKind.Node;
            default:
                return undefined;
        }
    }
}

/** This is used to define a field (usually a default/built-in field in a component definition). */
export type FieldModel = { name: string; type: string; value?: string; hidden?: boolean };

export class Field {
    private permanentObservers: BrsCallback[] = [];
    private unscopedObservers: BrsCallback[] = [];
    private scopedObservers: Map<RoSGNode, BrsCallback[]> = new Map();

    constructor(
        private value: BrsType,
        private type: FieldKind,
        private alwaysNotify: boolean,
        private hidden: boolean = false
    ) {}

    toString(parent?: BrsType): string {
        return this.value.toString(parent);
    }

    /**
     * Returns whether or not the field is "hidden".
     *
     * The reason for this is that some fields (content metadata fields) are
     * by default "hidden". This means they are accessible on the
     * node without an access error, but they don't show up when you print the node.
     */
    isHidden() {
        return this.hidden;
    }

    setHidden(isHidden: boolean) {
        this.hidden = isHidden;
    }

    getType(): FieldKind {
        return this.type;
    }

    getValue(): BrsType {
        // Once a field is accessed, it is no longer hidden.
        this.hidden = false;

        return this.value;
    }

    setValue(value: BrsType) {
        // Once a field is set, it is no longer hidden.
        this.hidden = false;

        if (isBrsNumber(value) && value.kind !== getValueKindFromFieldType(this.type)) {
            if (this.type === FieldKind.Float) {
                value = new Float(value.getValue());
            } else if (this.type === FieldKind.Int32) {
                value = new Int32(value.getValue());
            } else if (this.type === FieldKind.Int64) {
                value = new Int64(value.getValue());
            } else if (this.type === FieldKind.Double) {
                value = new Double(value.getValue());
            }
        }

        let oldValue = this.value;
        this.value = value;
        if (this.alwaysNotify || oldValue !== value) {
            this.permanentObservers.map(this.executeCallbacks.bind(this));
            this.unscopedObservers.map(this.executeCallbacks.bind(this));
            this.scopedObservers.forEach((callbacks) =>
                callbacks.map(this.executeCallbacks.bind(this))
            );
        }
    }

    canAcceptValue(value: BrsType) {
        // Objects are allowed to be set to invalid.
        let fieldIsObject = getValueKindFromFieldType(this.type) === ValueKind.Object;
        if (fieldIsObject && (value === BrsInvalid.Instance || value instanceof roInvalid)) {
            return true;
        } else if (isBrsNumber(this.value) && isBrsNumber(value)) {
            // can convert between number types
            return true;
        }

        return this.type === FieldKind.fromBrsType(value);
    }

    addObserver(
        mode: "permanent" | "unscoped" | "scoped",
        interpreter: Interpreter,
        callable: Callable,
        subscriber: RoSGNode,
        target: RoSGNode,
        fieldName: BrsString
    ) {
        // Once a field is accessed, it is no longer hidden.
        this.hidden = false;

        let brsCallback: BrsCallback = {
            interpreter,
            environment: interpreter.environment,
            hostNode: subscriber,
            callable,
            eventParams: {
                node: target,
                fieldName,
            },
        };
        if (mode === "scoped") {
            let maybeCallbacks = this.scopedObservers.get(subscriber) || [];
            this.scopedObservers.set(subscriber, [...maybeCallbacks, brsCallback]);
        } else if (mode === "unscoped") {
            this.unscopedObservers.push(brsCallback);
        } else {
            this.permanentObservers.push(brsCallback);
        }
    }

    removeUnscopedObservers() {
        this.unscopedObservers.splice(0);
    }

    removeScopedObservers(hostNode: RoSGNode) {
        this.scopedObservers.get(hostNode)?.splice(0);
        this.scopedObservers.delete(hostNode);
    }

    private executeCallbacks(callback: BrsCallback) {
        let { interpreter, callable, hostNode, environment, eventParams } = callback;

        // Every time a callback happens, a new event is created.
        let event = new RoSGNodeEvent(eventParams.node, eventParams.fieldName, this.value);

        interpreter.inSubEnv((subInterpreter) => {
            subInterpreter.environment.hostNode = hostNode;
            subInterpreter.environment.setRootM(hostNode.m);

            // Check whether the callback is expecting an event parameter.
            try {
                if (callable.getFirstSatisfiedSignature([event])) {
                    // m gets lost inside the subinterpreter block in callable.call ?
                    callable.call(subInterpreter, event);
                } else {
                    callable.call(subInterpreter);
                }
            } catch (err) {
                if (!(err instanceof BlockEnd)) {
                    throw err;
                }
            }
            return BrsInvalid.Instance;
        }, environment);
    }
}

export class RoSGNode extends BrsComponent implements BrsValue, BrsIterable {
    readonly kind = ValueKind.Object;
    private fields = new Map<string, Field>();
    private children: RoSGNode[] = [];
    private parent: RoSGNode | BrsInvalid = BrsInvalid.Instance;
    readonly defaultFields: FieldModel[] = [
        { name: "change", type: "roAssociativeArray" },
        { name: "focusable", type: "boolean" },
        { name: "focusedChild", type: "node" },
        { name: "id", type: "string" },
    ];
    m: RoAssociativeArray = new RoAssociativeArray([]);

    constructor(initializedFields: AAMember[], readonly nodeSubtype: string = "Node") {
        super("Node");

        // All nodes start have some built-in fields when created.
        this.registerDefaultFields(this.defaultFields);

        // After registering default fields, then register fields instantiated with initial values.
        this.registerInitializedFields(initializedFields);

        this.registerMethods({
            ifAssociativeArray: [
                this.clear,
                this.delete,
                this.addreplace,
                this.count,
                this.doesexist,
                this.append,
                this.keys,
                this.items,
                this.lookup,
            ],
            ifSGNodeField: [
                this.addfield,
                this.addfields,
                this.getfield,
                this.getfields,
                this.hasfield,
                this.observefield,
                this.unobservefield,
                this.observeFieldScoped,
                this.unobserveFieldScoped,
                this.removefield,
                this.setfield,
                this.setfields,
                this.update,
            ],
            ifSGNodeChildren: [
                this.appendchild,
                this.getchildcount,
                this.getchildren,
                this.removechild,
                this.getparent,
                this.createchild,
                this.replacechild,
                this.removechildren,
                this.appendchildren,
                this.getchild,
                this.insertchild,
                this.removechildrenindex,
                this.removechildindex,
                this.reparent,
                this.createchildren,
                this.replacechildren,
                this.insertchildren,
            ],
            ifSGNodeFocus: [this.hasfocus, this.setfocus, this.isinfocuschain],
            ifSGNodeDict: [this.findnode, this.issamenode, this.subtype, this.callfunc],
        });
    }

    toString(parent?: BrsType): string {
        let componentName = "roSGNode:" + this.nodeSubtype;

        if (parent) {
            return `<Component: ${componentName}>`;
        }

        return [
            `<Component: ${componentName}> =`,
            "{",
            ...Array.from(this.fields.entries()).map(
                ([key, value]) => `    ${key}: ${value.toString(this)}`
            ),
            "}",
        ].join("\n");
    }

    equalTo(other: BrsType) {
        // SceneGraph nodes are never equal to anything
        return BrsBoolean.False;
    }

    getElements() {
        return Array.from(this.fields.keys())
            .sort()
            .map((key) => new BrsString(key));
    }

    getValues() {
        return Array.from(this.fields.values())
            .sort()
            .map((field: Field) => field.getValue());
    }

    getFields() {
        return this.fields;
    }

    get(index: BrsType) {
        if (index.kind !== ValueKind.String) {
            throw new Error("RoSGNode indexes must be strings");
        }

        // TODO: this works for now, in that a property with the same name as a method essentially
        // overwrites the method. The only reason this doesn't work is that getting a method from an
        // associative array and _not_ calling it returns `invalid`, but calling it returns the
        // function itself. I'm not entirely sure why yet, but it's gotta have something to do with
        // how methods are implemented within RBI.
        //
        // Are they stored separately from elements, like they are here? Or does
        // `Interpreter#visitCall` need to check for `invalid` in its callable, then try to find a
        // method with the desired name separately? That last bit would work but it's pretty gross.
        // That'd allow roArrays to have methods with the methods not accessible via `arr["count"]`.
        // Same with RoAssociativeArrays I guess.
        let field = this.fields.get(index.value.toLowerCase());
        if (field) {
            return field.getValue();
        }
        return this.getMethod(index.value) || BrsInvalid.Instance;
    }

    set(index: BrsType, value: BrsType, alwaysNotify: boolean = false, kind?: FieldKind) {
        if (index.kind !== ValueKind.String) {
            throw new Error("RoSGNode indexes must be strings");
        }

        let mapKey = index.value.toLowerCase();
        let fieldType = kind || FieldKind.fromBrsType(value);
        let field = this.fields.get(mapKey);

        if (!field) {
            // RBI does not create a new field if the value isn't valid.
            if (fieldType) {
                field = new Field(value, fieldType, alwaysNotify);
                this.fields.set(mapKey, field);
            }
        } else if (field.canAcceptValue(value)) {
            // Fields are not overwritten if they haven't the same type.
            field.setValue(value);
            this.fields.set(mapKey, field);
        }

        return BrsInvalid.Instance;
    }

    setParent(parent: RoSGNode) {
        this.parent = parent;
    }

    removeParent() {
        this.parent = BrsInvalid.Instance;
    }

    // recursively search for any child that's focused via DFS
    isChildrenFocused(interpreter: Interpreter): boolean {
        if (this.children.length === 0) {
            return false;
        }

        for (let childNode of this.children) {
            if (interpreter.environment.getFocusedNode() === childNode) {
                return true;
            } else if (childNode.isChildrenFocused(interpreter)) {
                return true;
            }
        }
        return false;
    }

    /* searches the node tree for a node with the given id */
    private findNodeById(node: RoSGNode, id: BrsString): RoSGNode | BrsInvalid {
        // test current node in tree
        let currentId = node.get(new BrsString("id"));
        if (currentId.toString() === id.toString()) {
            return node;
        }

        // visit each child
        for (let child of node.children) {
            let result = this.findNodeById(child, id);
            if (result instanceof RoSGNode) {
                return result;
            }
        }

        // name was not found anywhere in tree
        return BrsInvalid.Instance;
    }

    private removeChildByReference(child: BrsType): boolean {
        if (child instanceof RoSGNode) {
            let spliceIndex = this.children.indexOf(child);
            if (spliceIndex >= 0) {
                child.removeParent();
                this.children.splice(spliceIndex, 1);
            }
            return true;
        }
        return false;
    }

    private appendChildToParent(child: BrsType): boolean {
        if (child instanceof RoSGNode) {
            if (this.children.includes(child)) {
                return true;
            }
            this.children.push(child);
            child.setParent(this);
            return true;
        }
        return false;
    }

    private replaceChildAtIndex(newchild: BrsType, index: Int32): boolean {
        let childrenSize = this.children.length;
        let indexValue = index.getValue();
        if (newchild instanceof RoSGNode && indexValue < childrenSize) {
            // If newchild is already a child, remove it first.
            this.removeChildByReference(newchild);
            if (indexValue >= 0) {
                // The check is done to see if indexValue is inside the
                // new length of this.children (in case newchild was
                // removed above)
                if (indexValue < this.children.length) {
                    // Remove the parent of the child at indexValue
                    this.children[indexValue].removeParent();
                }
                newchild.setParent(this);
                this.children.splice(indexValue, 1, newchild);
            }
            return true;
        }
        return false;
    }

    private insertChildAtIndex(child: BrsType, index: Int32): boolean {
        if (child instanceof RoSGNode) {
            let childrenSize = this.children.length;
            let indexValue = index.getValue() < 0 ? childrenSize : index.getValue();
            // Remove node if it already exists
            this.removeChildByReference(child);
            child.setParent(this);
            this.children.splice(indexValue, 0, child);
            return true;
        }
        return false;
    }

    /**
     * Calls the function specified on this node.
     */
    private callfunc = new Callable(
        "callfunc",
        ...Callable.variadic({
            signature: {
                args: [new StdlibArgument("functionname", ValueKind.String)],
                returns: ValueKind.Dynamic,
            },
            impl: (
                interpreter: Interpreter,
                functionname: BrsString,
                ...functionargs: BrsType[]
            ) => {
                // We need to search the callee's environment for this function rather than the caller's.
                let componentDef = interpreter.environment.nodeDefMap.get(
                    this.nodeSubtype.toLowerCase()
                );

                // Only allow public functions (defined in the interface) to be called.
                if (componentDef && functionname.value in componentDef.functions) {
                    return interpreter.inSubEnv((subInterpreter) => {
                        let functionToCall = subInterpreter.getCallableFunction(functionname.value);
                        if (!functionToCall) {
                            interpreter.stderr.write(
                                `Ignoring attempt to call non-implemented function ${functionname}`
                            );
                            return BrsInvalid.Instance;
                        }

<<<<<<< HEAD
                        subInterpreter.environment.setM(this.m);
                        subInterpreter.environment.setRootM(this.m);

                        // Determine whether the function should get arguments or not.
                        if (functionToCall.getFirstSatisfiedSignature(functionargs)) {
                            return functionToCall.call(subInterpreter, ...functionargs);
                        } else {
                            return functionToCall.call(subInterpreter);
                        }
                    }, componentDef.environment);
=======
                    // Try the parent node if we can't find an implementation here
                    componentDef = interpreter.environment.nodeDefMap.get(
                        componentDef.extends?.toLowerCase()
                    );
>>>>>>> 615b9b62
                }

                interpreter.stderr.write(
                    `Warning calling function in ${this.nodeSubtype}: no function interface specified for ${functionname}`
                );
                return BrsInvalid.Instance;
            },
        })
    );

    /** Removes all fields from the node */
    // ToDo: Built-in fields shouldn't be removed
    private clear = new Callable("clear", {
        signature: {
            args: [],
            returns: ValueKind.Void,
        },
        impl: (interpreter: Interpreter) => {
            this.fields.clear();
            return BrsInvalid.Instance;
        },
    });

    /** Removes a given item from the node */
    // ToDo: Built-in fields shouldn't be removed
    private delete = new Callable("delete", {
        signature: {
            args: [new StdlibArgument("str", ValueKind.String)],
            returns: ValueKind.Boolean,
        },
        impl: (interpreter: Interpreter, str: BrsString) => {
            this.fields.delete(str.value.toLowerCase());
            return BrsBoolean.True; //RBI always returns true
        },
    });

    /** Given a key and value, adds an item to the node if it doesn't exist
     * Or replaces the value of a key that already exists in the node
     */
    private addreplace = new Callable("addreplace", {
        signature: {
            args: [
                new StdlibArgument("key", ValueKind.String),
                new StdlibArgument("value", ValueKind.Dynamic),
            ],
            returns: ValueKind.Void,
        },
        impl: (interpreter: Interpreter, key: BrsString, value: BrsType) => {
            this.set(key, value);
            return BrsInvalid.Instance;
        },
    });

    /** Returns the number of items in the node */
    protected count = new Callable("count", {
        signature: {
            args: [],
            returns: ValueKind.Int32,
        },
        impl: (interpreter: Interpreter) => {
            return new Int32(this.fields.size);
        },
    });

    /** Returns a boolean indicating whether or not a given key exists in the node */
    private doesexist = new Callable("doesexist", {
        signature: {
            args: [new StdlibArgument("str", ValueKind.String)],
            returns: ValueKind.Boolean,
        },
        impl: (interpreter: Interpreter, str: BrsString) => {
            return this.get(str) !== BrsInvalid.Instance ? BrsBoolean.True : BrsBoolean.False;
        },
    });

    /** Appends a new node to another. If two keys are the same, the value of the original AA is replaced with the new one. */
    private append = new Callable("append", {
        signature: {
            args: [new StdlibArgument("obj", ValueKind.Object)],
            returns: ValueKind.Void,
        },
        impl: (interpreter: Interpreter, obj: BrsType) => {
            if (obj instanceof RoAssociativeArray) {
                obj.elements.forEach((value, key) => {
                    let fieldType = FieldKind.fromBrsType(value);

                    // if the field doesn't have a valid value, RBI doesn't add it.
                    if (fieldType) {
                        this.fields.set(key, new Field(value, fieldType, false));
                    }
                });
            } else if (obj instanceof RoSGNode) {
                obj.getFields().forEach((value, key) => {
                    this.fields.set(key, value);
                });
            }

            return BrsInvalid.Instance;
        },
    });

    /** Returns an array of keys from the node in lexicographical order */
    protected keys = new Callable("keys", {
        signature: {
            args: [],
            returns: ValueKind.Object,
        },
        impl: (interpreter: Interpreter) => {
            return new RoArray(this.getElements());
        },
    });

    /** Returns an array of key/value pairs in lexicographical order of key. */
    protected items = new Callable("items", {
        signature: {
            args: [],
            returns: ValueKind.Object,
        },
        impl: (interpreter: Interpreter) => {
            return new RoArray(
                this.getElements().map((key: BrsString) => {
                    return new RoAssociativeArray([
                        {
                            name: new BrsString("key"),
                            value: key,
                        },
                        {
                            name: new BrsString("value"),
                            value: this.get(key),
                        },
                    ]);
                })
            );
        },
    });

    /** Given a key, returns the value associated with that key. This method is case insensitive. */
    private lookup = new Callable("lookup", {
        signature: {
            args: [new StdlibArgument("key", ValueKind.String)],
            returns: ValueKind.Dynamic,
        },
        impl: (interpreter: Interpreter, key: BrsString) => {
            let lKey = key.value.toLowerCase();
            return this.get(new BrsString(lKey));
        },
    });

    /** Adds a new field to the node, if the field already exists it doesn't change the current value. */
    private addfield = new Callable("addfield", {
        signature: {
            args: [
                new StdlibArgument("fieldname", ValueKind.String),
                new StdlibArgument("type", ValueKind.String),
                new StdlibArgument("alwaysnotify", ValueKind.Boolean),
            ],
            returns: ValueKind.Boolean,
        },
        impl: (
            interpreter: Interpreter,
            fieldname: BrsString,
            type: BrsString,
            alwaysnotify: BrsBoolean
        ) => {
            let defaultValue = getBrsValueFromFieldType(type.value);
            let fieldKind = FieldKind.fromString(type.value);

            if (defaultValue !== Uninitialized.Instance && !this.fields.has(fieldname.value)) {
                this.set(fieldname, defaultValue, alwaysnotify.toBoolean(), fieldKind);
            }

            return BrsBoolean.True;
        },
    });

    /** Adds one or more fields defined as an associative aray of key values. */
    private addfields = new Callable("addfields", {
        signature: {
            args: [new StdlibArgument("fields", ValueKind.Object)],
            returns: ValueKind.Boolean,
        },
        impl: (interpreter: Interpreter, fields: RoAssociativeArray) => {
            if (!(fields instanceof RoAssociativeArray)) {
                return BrsBoolean.False;
            }

            fields.getValue().forEach((value, key) => {
                let fieldName = new BrsString(key);
                if (!this.fields.has(key)) {
                    this.set(fieldName, value);
                }
            });

            return BrsBoolean.True;
        },
    });

    /** Returns the value of the field passed as argument, if the field doesn't exist it returns invalid. */
    private getfield = new Callable("getfield", {
        signature: {
            args: [new StdlibArgument("fieldname", ValueKind.String)],
            returns: ValueKind.Dynamic,
        },
        impl: (interpreter: Interpreter, fieldname: BrsString) => {
            return this.get(fieldname);
        },
    });

    /** Returns the names and values of all the fields in the node. */
    private getfields = new Callable("getfields", {
        signature: {
            args: [],
            returns: ValueKind.Object,
        },
        impl: (interpreter: Interpreter) => {
            let packagedFields: AAMember[] = [];

            this.fields.forEach((field, name) => {
                if (field.isHidden()) {
                    return;
                }

                packagedFields.push({
                    name: new BrsString(name),
                    value: field.getValue(),
                });
            });

            return new RoAssociativeArray(packagedFields);
        },
    });

    /** Returns true if the field exists */
    protected hasfield = new Callable("hasfield", {
        signature: {
            args: [new StdlibArgument("fieldname", ValueKind.String)],
            returns: ValueKind.Boolean,
        },
        impl: (interpreter: Interpreter, fieldname: BrsString) => {
            return this.fields.has(fieldname.value.toLowerCase())
                ? BrsBoolean.True
                : BrsBoolean.False;
        },
    });

    /** Registers a callback to be executed when the value of the field changes */
    private observefield = new Callable("observefield", {
        signature: {
            args: [
                new StdlibArgument("fieldname", ValueKind.String),
                new StdlibArgument("functionname", ValueKind.String),
            ],
            returns: ValueKind.Boolean,
        },
        impl: (interpreter: Interpreter, fieldname: BrsString, functionname: BrsString) => {
            let field = this.fields.get(fieldname.value.toLowerCase());
            if (field instanceof Field) {
                let callableFunction = interpreter.getCallableFunction(functionname.value);
                let subscriber = interpreter.environment.hostNode;
                if (!subscriber) {
                    let location = `${interpreter.location.file}:(${interpreter.location.start.line})`;
                    interpreter.stderr.write(
                        `BRIGHTSCRIPT: ERROR: roSGNode.ObserveField: no active host node: ${location}\n`
                    );
                    return BrsBoolean.False;
                }

                if (callableFunction && subscriber) {
                    field.addObserver(
                        "unscoped",
                        interpreter,
                        callableFunction,
                        subscriber,
                        this,
                        fieldname
                    );
                } else {
                    return BrsBoolean.False;
                }
            }
            return BrsBoolean.True;
        },
    });

    /**
     * Removes all observers of a given field, regardless of whether or not the host node is the subscriber.
     */
    private unobservefield = new Callable("unobservefield", {
        signature: {
            args: [new StdlibArgument("fieldname", ValueKind.String)],
            returns: ValueKind.Boolean,
        },
        impl: (interpreter: Interpreter, fieldname: BrsString, functionname: BrsString) => {
            if (!interpreter.environment.hostNode) {
                let location = `${interpreter.location.file}:(${interpreter.location.start.line})`;
                interpreter.stderr.write(
                    `BRIGHTSCRIPT: ERROR: roSGNode.unObserveField: no active host node: ${location}\n`
                );
                return BrsBoolean.False;
            }

            let field = this.fields.get(fieldname.value.toLowerCase());
            if (field instanceof Field) {
                field.removeUnscopedObservers();
            }
            // returns true, even if the field doesn't exist
            return BrsBoolean.True;
        },
    });

    private observeFieldScoped = new Callable("observeFieldSCoped", {
        signature: {
            args: [
                new StdlibArgument("fieldname", ValueKind.String),
                new StdlibArgument("functionname", ValueKind.String),
            ],
            returns: ValueKind.Boolean,
        },
        impl: (interpreter: Interpreter, fieldname: BrsString, functionname: BrsString) => {
            let field = this.fields.get(fieldname.value.toLowerCase());
            if (field instanceof Field) {
                let callableFunction = interpreter.getCallableFunction(functionname.value);
                let subscriber = interpreter.environment.hostNode;
                if (!subscriber) {
                    let location = `${interpreter.location.file}:(${interpreter.location.start.line})`;
                    interpreter.stderr.write(
                        `BRIGHTSCRIPT: ERROR: roSGNode.ObserveField: no active host node: ${location}\n`
                    );
                    return BrsBoolean.False;
                }

                if (callableFunction && subscriber) {
                    field.addObserver(
                        "scoped",
                        interpreter,
                        callableFunction,
                        subscriber,
                        this,
                        fieldname
                    );
                } else {
                    return BrsBoolean.False;
                }
            }
            return BrsBoolean.True;
        },
    });

    private unobserveFieldScoped = new Callable("unobserveFieldScoped", {
        signature: {
            args: [new StdlibArgument("fieldname", ValueKind.String)],
            returns: ValueKind.Boolean,
        },
        impl: (interpreter: Interpreter, fieldname: BrsString, functionname: BrsString) => {
            if (!interpreter.environment.hostNode) {
                let location = `${interpreter.location.file}:(${interpreter.location.start.line})`;
                interpreter.stderr.write(
                    `BRIGHTSCRIPT: ERROR: roSGNode.unObserveField: no active host node: ${location}\n`
                );
                return BrsBoolean.False;
            }

            let field = this.fields.get(fieldname.value.toLowerCase());
            if (field instanceof Field) {
                field.removeScopedObservers(interpreter.environment.hostNode);
            }
            // returns true, even if the field doesn't exist
            return BrsBoolean.True;
        },
    });

    /** Removes the given field from the node */
    /** TODO: node built-in fields shouldn't be removable (i.e. id, change, focusable,) */
    private removefield = new Callable("removefield", {
        signature: {
            args: [new StdlibArgument("fieldname", ValueKind.String)],
            returns: ValueKind.Boolean,
        },
        impl: (interpreter: Interpreter, fieldname: BrsString) => {
            this.fields.delete(fieldname.value.toLowerCase());
            return BrsBoolean.True; //RBI always returns true
        },
    });

    /** Updates the value of an existing field only if the types match. */
    private setfield = new Callable("setfield", {
        signature: {
            args: [
                new StdlibArgument("fieldname", ValueKind.String),
                new StdlibArgument("value", ValueKind.Dynamic),
            ],
            returns: ValueKind.Boolean,
        },
        impl: (interpreter: Interpreter, fieldname: BrsString, value: BrsType) => {
            let field = this.fields.get(fieldname.value.toLowerCase());
            if (!field) {
                return BrsBoolean.False;
            }

            if (!field.canAcceptValue(value)) {
                return BrsBoolean.False;
            }

            this.set(fieldname, value);
            return BrsBoolean.True;
        },
    });

    /** Updates the value of multiple existing field only if the types match. */
    private setfields = new Callable("setfields", {
        signature: {
            args: [new StdlibArgument("fields", ValueKind.Object)],
            returns: ValueKind.Boolean,
        },
        impl: (interpreter: Interpreter, fields: RoAssociativeArray) => {
            if (!(fields instanceof RoAssociativeArray)) {
                return BrsBoolean.False;
            }

            fields.getValue().forEach((value, key) => {
                let fieldName = new BrsString(key);
                if (this.fields.has(key)) {
                    this.set(fieldName, value);
                }
            });

            return BrsBoolean.True;
        },
    });

    /* Updates the value of multiple existing field only if the types match.
    In contrast to setFields method, update always return Uninitialized */
    private update = new Callable("update", {
        signature: {
            args: [
                new StdlibArgument("aa", ValueKind.Object),
                new StdlibArgument("createFields", ValueKind.Boolean, BrsBoolean.False),
            ],
            returns: ValueKind.Uninitialized,
        },
        impl: (interpreter: Interpreter, aa: RoAssociativeArray, createFields: BrsBoolean) => {
            if (!(aa instanceof RoAssociativeArray)) {
                return Uninitialized.Instance;
            }

            aa.getValue().forEach((value, key) => {
                let fieldName = new BrsString(key);
                if (this.fields.has(key) || createFields.toBoolean()) {
                    this.set(fieldName, value);
                }
            });

            return Uninitialized.Instance;
        },
    });

    /* Return the current number of children in the subject node list of children.
    This is always a non-negative number. */
    private getchildcount = new Callable("getchildcount", {
        signature: {
            args: [],
            returns: ValueKind.Int32,
        },
        impl: (interpreter: Interpreter) => {
            return new Int32(this.children.length);
        },
    });

    /* Adds a child node to the end of the subject node list of children so that it is
    traversed last (of those children) during render. */
    private appendchild = new Callable("appendchild", {
        signature: {
            args: [new StdlibArgument("child", ValueKind.Dynamic)],
            returns: ValueKind.Boolean,
        },
        impl: (interpreter: Interpreter, child: BrsType) => {
            return BrsBoolean.from(this.appendChildToParent(child));
        },
    });

    /* Retrieves the number of child nodes specified by num_children from the subject
    node, starting at the position specified by index. Returns an array of the child nodes
    retrieved. If num_children is -1, return all the children. */
    private getchildren = new Callable("getchildren", {
        signature: {
            args: [
                new StdlibArgument("num_children", ValueKind.Int32),
                new StdlibArgument("index", ValueKind.Int32),
            ],
            returns: ValueKind.Object,
        },
        impl: (interpreter: Interpreter, num_children: Int32, index: Int32) => {
            let numChildrenValue = num_children.getValue();
            let indexValue = index.getValue();
            let childrenSize = this.children.length;
            if (numChildrenValue <= -1 && indexValue === 0) {
                //short hand to return all children
                return new RoArray(this.children.slice());
            } else if (numChildrenValue <= 0 || indexValue < 0 || indexValue >= childrenSize) {
                //these never return any children
                return new RoArray([]);
            } else {
                //only valid cases
                return new RoArray(this.children.slice(indexValue, indexValue + numChildrenValue));
            }

            return new RoArray([]);
        },
    });

    /* Finds a child node in the subject node list of children, and if found,
    remove it from the list of children. The match is made on the basis of actual
    object identity, that is, the value of the pointer to the child node.
    return false if trying to remove anything that's not a node */
    private removechild = new Callable("removechild", {
        signature: {
            args: [new StdlibArgument("child", ValueKind.Dynamic)],
            returns: ValueKind.Boolean,
        },
        impl: (interpreter: Interpreter, child: BrsType) => {
            return BrsBoolean.from(this.removeChildByReference(child));
        },
    });
    /* If the subject node has been added to a parent node list of children,
    return the parent node, otherwise return invalid.*/
    private getparent = new Callable("getparent", {
        signature: {
            args: [],
            returns: ValueKind.Dynamic,
        },
        impl: (interpreter: Interpreter) => {
            return this.parent;
        },
    });

    /* Creates a child node of type nodeType, and adds the new node to the end of the
    subject node list of children */
    private createchild = new Callable("createchild", {
        signature: {
            args: [new StdlibArgument("nodetype", ValueKind.String)],
            returns: ValueKind.Object,
        },
        impl: (interpreter: Interpreter, nodetype: BrsString) => {
            // currently we can't create a custom subclass object of roSGNode,
            // so we'll always create generic RoSGNode object as child
            let child = createNodeByType(interpreter, nodetype);
            if (child instanceof RoSGNode) {
                this.children.push(child);
                child.setParent(this);
            }
            return child;
        },
    });

    /**
     * If the subject node has a child node in the index position, replace that child
     * node with the newChild node in the subject node list of children, otherwise do nothing.
     */

    private replacechild = new Callable("replacechild", {
        signature: {
            args: [
                new StdlibArgument("newchild", ValueKind.Dynamic),
                new StdlibArgument("index", ValueKind.Int32),
            ],
            returns: ValueKind.Boolean,
        },
        impl: (interpreter: Interpreter, newchild: BrsType, index: Int32) => {
            return BrsBoolean.from(this.replaceChildAtIndex(newchild, index));
        },
    });

    /**
     * Removes the child nodes specified by child_nodes from the subject node. Returns
     * true if the child nodes were successfully removed.
     */
    private removechildren = new Callable("removechildren", {
        signature: {
            args: [new StdlibArgument("child_nodes", ValueKind.Dynamic)],
            returns: ValueKind.Boolean,
        },
        impl: (interpreter: Interpreter, child_nodes: BrsType) => {
            if (child_nodes instanceof RoArray) {
                let childNodesElements = child_nodes.getElements();
                if (childNodesElements.length !== 0) {
                    childNodesElements.forEach((childNode) => {
                        this.removeChildByReference(childNode);
                    });
                    return BrsBoolean.True;
                }
            }
            return BrsBoolean.False;
        },
    });

    /**
     * Removes the number of child nodes specified by num_children from the subject node
     * starting at the position specified by index.
     */
    private removechildrenindex = new Callable("removechildrenindex", {
        signature: {
            args: [
                new StdlibArgument("num_children", ValueKind.Int32),
                new StdlibArgument("index", ValueKind.Int32),
            ],
            returns: ValueKind.Boolean,
        },
        impl: (interpreter: Interpreter, num_children: Int32, index: Int32) => {
            let numChildrenValue = num_children.getValue();
            let indexValue = index.getValue();

            if (numChildrenValue > 0) {
                let removedChildren = this.children.splice(indexValue, numChildrenValue);
                removedChildren.forEach((node) => {
                    node.removeParent();
                });
                return BrsBoolean.True;
            }
            return BrsBoolean.False;
        },
    });

    /**
     * If the subject node has a child node at the index position, return it, otherwise
     * return invalid.
     */
    private getchild = new Callable("getchild", {
        signature: {
            args: [new StdlibArgument("index", ValueKind.Int32)],
            returns: ValueKind.Dynamic,
        },
        impl: (interpreter: Interpreter, index: Int32) => {
            let indexValue = index.getValue();
            let childrenSize = this.children.length;

            if (indexValue >= 0 && indexValue < childrenSize) {
                return this.children[indexValue];
            }
            return BrsInvalid.Instance;
        },
    });

    /**
     * Appends the nodes specified by child_nodes to the subject node.
     */
    private appendchildren = new Callable("appendchildren", {
        signature: {
            args: [new StdlibArgument("child_nodes", ValueKind.Dynamic)],
            returns: ValueKind.Boolean,
        },
        impl: (interpreter: Interpreter, child_nodes: BrsType) => {
            if (child_nodes instanceof RoArray) {
                let childNodesElements = child_nodes.getElements();
                if (childNodesElements.length !== 0) {
                    childNodesElements.forEach((childNode) => {
                        if (childNode instanceof RoSGNode) {
                            // Remove if it exists to reappend
                            this.removeChildByReference(childNode);
                            this.appendChildToParent(childNode);
                        }
                    });
                    return BrsBoolean.True;
                }
            }
            return BrsBoolean.False;
        },
    });

    /** Creates the number of children specified by num_children for the subject node,
     *  of the type or extended type specified by subtype.
     */
    private createchildren = new Callable("createchildren", {
        signature: {
            args: [
                new StdlibArgument("num_children", ValueKind.Int32),
                new StdlibArgument("subtype", ValueKind.String),
            ],
            returns: ValueKind.Dynamic,
        },
        impl: (interpreter: Interpreter, num_children: Int32, subtype: BrsString) => {
            let numChildrenValue = num_children.getValue();
            let addedChildren: RoSGNode[] = [];
            for (let i = 0; i < numChildrenValue; i++) {
                let child = createNodeByType(interpreter, subtype);
                if (child instanceof RoSGNode) {
                    this.children.push(child);
                    addedChildren.push(child);
                    child.setParent(this);
                }
            }
            return new RoArray(addedChildren);
        },
    });

    /** Replaces the child nodes in the subject node, starting at the position specified
     *  by index, with new child nodes specified by child_nodes.
     */
    private replacechildren = new Callable("replacechildren", {
        signature: {
            args: [
                new StdlibArgument("child_nodes", ValueKind.Dynamic),
                new StdlibArgument("index", ValueKind.Int32),
            ],
            returns: ValueKind.Boolean,
        },
        impl: (interpreter: Interpreter, child_nodes: BrsType, index: Int32) => {
            if (child_nodes instanceof RoArray) {
                let indexValue = index.getValue();
                let childNodesElements = child_nodes.getElements();
                if (childNodesElements.length !== 0) {
                    childNodesElements.forEach((childNode) => {
                        if (!this.replaceChildAtIndex(childNode, new Int32(indexValue))) {
                            this.removeChildByReference(childNode);
                        }
                        indexValue += 1;
                    });
                    return BrsBoolean.True;
                }
            }
            return BrsBoolean.False;
        },
    });

    /**
     * Inserts the child nodes specified by child_nodes to the subject node starting
     * at the position specified by index.
     */
    private insertchildren = new Callable("insertchildren", {
        signature: {
            args: [
                new StdlibArgument("child_nodes", ValueKind.Dynamic),
                new StdlibArgument("index", ValueKind.Int32),
            ],
            returns: ValueKind.Boolean,
        },
        impl: (interpreter: Interpreter, child_nodes: BrsType, index: Int32) => {
            if (child_nodes instanceof RoArray) {
                let indexValue = index.getValue();
                let childNodesElements = child_nodes.getElements();
                if (childNodesElements.length !== 0) {
                    childNodesElements.forEach((childNode) => {
                        this.insertChildAtIndex(childNode, new Int32(indexValue));
                        indexValue += 1;
                    });
                    return BrsBoolean.True;
                }
            }
            return BrsBoolean.False;
        },
    });

    /**
     * Inserts a previously-created child node at the position index in the subject
     * node list of children, so that this is the position that the new child node
     * is traversed during render.
     */
    private insertchild = new Callable("insertchild", {
        signature: {
            args: [
                new StdlibArgument("child", ValueKind.Dynamic),
                new StdlibArgument("index", ValueKind.Int32),
            ],
            returns: ValueKind.Boolean,
        },
        impl: (interpreter: Interpreter, child: BrsType, index: Int32) => {
            return BrsBoolean.from(this.insertChildAtIndex(child, index));
        },
    });

    /**
     * If the subject node has a child node in the index position, remove that child
     * node from the subject node list of children.
     */
    private removechildindex = new Callable("removechildindex", {
        signature: {
            args: [new StdlibArgument("index", ValueKind.Int32)],
            returns: ValueKind.Boolean,
        },
        impl: (interpreter: Interpreter, index: Int32) => {
            let indexValue = index.getValue();
            let childrenSize = this.children.length;

            if (indexValue < childrenSize) {
                if (indexValue >= 0) {
                    this.removeChildByReference(this.children[indexValue]);
                }
                return BrsBoolean.True;
            }
            return BrsBoolean.False;
        },
    });

    /**
     * Moves the subject node to another node.
     * If adjustTransform is true, the subject node transformation factor fields (translation/rotation/scale)
     * are adjusted so that the node has the same transformation factors relative to the screen as it previously did.
     * If adjustTransform is false, the subject node is simply parented to the new node without adjusting its
     * transformation factor fields, in which case, the reparenting operation could cause the node to jump to a
     * new position on the screen.
     */
    private reparent = new Callable("reparent", {
        signature: {
            args: [
                new StdlibArgument("newParent", ValueKind.Dynamic),
                new StdlibArgument("adjustTransform", ValueKind.Boolean),
            ],
            returns: ValueKind.Boolean,
        },
        impl: (interpreter: Interpreter, newParent: BrsType, adjustTransform: BrsBoolean) => {
            if (newParent instanceof RoSGNode && newParent !== this) {
                // TODO: adjustTransform has to be implemented probably by traversing the
                // entire parent tree to get to the top, calculate the absolute transform
                // parameters and then use that to adjust the new transform properties.
                // Until that is implemented, the parameter does nothing.

                // Remove parents child reference
                if (this.parent instanceof RoSGNode) {
                    this.parent.removeChildByReference(this);
                }
                this.setParent(newParent);
                return BrsBoolean.True;
            }
            return BrsBoolean.False;
        },
    });

    /* Returns true if the subject node has the remote control focus, and false otherwise */
    private hasfocus = new Callable("hasfocus", {
        signature: {
            args: [],
            returns: ValueKind.Boolean,
        },
        impl: (interpreter: Interpreter) => {
            return BrsBoolean.from(interpreter.environment.getFocusedNode() === this);
        },
    });

    /**
     *  If on is set to true, sets the current remote control focus to the subject node,
     *  also automatically removing it from the node on which it was previously set.
     *  If on is set to false, removes focus from the subject node if it had it
     */
    private setfocus = new Callable("setfocus", {
        signature: {
            args: [new StdlibArgument("on", ValueKind.Boolean)],
            returns: ValueKind.Boolean,
        },
        impl: (interpreter: Interpreter, on: BrsBoolean) => {
            interpreter.environment.setFocusedNode(on.toBoolean() ? this : BrsInvalid.Instance);
            return BrsBoolean.False; //brightscript always returns false for some reason
        },
    });

    /**
     *  Returns true if the subject node or any of its descendants in the SceneGraph node tree
     *  has remote control focus
     */
    private isinfocuschain = new Callable("isinfocuschain", {
        signature: {
            args: [],
            returns: ValueKind.Boolean,
        },
        impl: (interpreter: Interpreter) => {
            // loop through all children DFS and check if any children has focus
            if (interpreter.environment.getFocusedNode() === this) {
                return BrsBoolean.True;
            }

            return BrsBoolean.from(this.isChildrenFocused(interpreter));
        },
    });

    /* Returns the node that is a descendant of the nearest component ancestor of the subject node whose id field matches the given name,
        otherwise return invalid.
        Implemented as a DFS from the top of parent hierarchy to match the observed behavior as opposed to the BFS mentioned in the docs. */
    private findnode = new Callable("findnode", {
        signature: {
            args: [new StdlibArgument("name", ValueKind.String)],
            returns: ValueKind.Dynamic,
        },
        impl: (interpreter: Interpreter, name: BrsString) => {
            // Roku's implementation returns invalid on empty string
            if (name.value.length === 0) return BrsInvalid.Instance;

            // climb parent hierarchy to find node to start search at
            let root: RoSGNode = this;
            while (root.parent && root.parent instanceof RoSGNode) {
                root = root.parent;
            }

            // perform search
            return this.findNodeById(root, name);
        },
    });

    /* Returns a Boolean value indicating whether the roSGNode parameter
            refers to the same node object as this node */
    private issamenode = new Callable("issamenode", {
        signature: {
            args: [new StdlibArgument("roSGNode", ValueKind.Dynamic)],
            returns: ValueKind.Boolean,
        },
        impl: (interpreter: Interpreter, roSGNode: RoSGNode) => {
            return BrsBoolean.from(this === roSGNode);
        },
    });

    /* Returns the subtype of this node as specified when it was created */
    private subtype = new Callable("subtype", {
        signature: {
            args: [],
            returns: ValueKind.String,
        },
        impl: (interpreter: Interpreter) => {
            return new BrsString(this.nodeSubtype);
        },
    });

    /* Takes a list of models and creates fields with default values, and adds them to this.fields. */
    protected registerDefaultFields(fields: FieldModel[]) {
        fields.forEach((field) => {
            let value = getBrsValueFromFieldType(field.type, field.value);
            let fieldType = FieldKind.fromString(field.type);
            if (fieldType) {
                this.fields.set(
                    field.name.toLowerCase(),
                    new Field(value, fieldType, false, field.hidden)
                );
            }
        });
    }

    /**
     * Takes a list of preset fields and creates fields from them.
     * TODO: filter out any non-allowed members. For example, if we instantiate a Node like this:
     *      <Node thisisnotanodefield="fakevalue" />
     * then Roku logs an error, because Node does not have a property called "thisisnotanodefield".
     */
    protected registerInitializedFields(fields: AAMember[]) {
        fields.forEach((field) => {
            let fieldType = FieldKind.fromBrsType(field.value);
            if (fieldType) {
                this.fields.set(
                    field.name.value.toLowerCase(),
                    new Field(field.value, fieldType, false)
                );
            }
        });
    }
}

// A node that represents the m.global, referenced by all other nodes
export const mGlobal = new RoSGNode([]);

export function createNodeByType(interpreter: Interpreter, type: BrsString): RoSGNode | BrsInvalid {
    // If the requested component has been mocked, construct and return the mock instead
    let maybeMock = interpreter.environment.getMockObject(type.value.toLowerCase());
    if (maybeMock instanceof RoAssociativeArray) {
        let mock: typeof MockNodeModule = require("../../extensions/MockNode");
        return new mock.MockNode(maybeMock, type.value);
    }

    // If this is a built-in component, then return it.
    let component = ComponentFactory.createComponent(type.value as BrsComponentName);
    if (component) {
        return component;
    }

    let typeDef = interpreter.environment.nodeDefMap.get(type.value.toLowerCase());
    if (typeDef) {
        //use typeDef object to tack on all the bells & whistles of a custom node
        let typeDefStack: ComponentDefinition[] = [];
        let currentEnv = typeDef.environment?.createSubEnvironment();

        // Adding all component extensions to the stack to call init methods
        // in the correct order.
        typeDefStack.push(typeDef);
        while (typeDef) {
            typeDef = interpreter.environment.nodeDefMap.get(typeDef.extends?.toLowerCase());
            if (typeDef) typeDefStack.push(typeDef);
        }

        // Start from the "basemost" component of the tree.
        typeDef = typeDefStack.pop();

        // If this extends a built-in component, create it.
        let node = ComponentFactory.createComponent(
            typeDef!.extends as BrsComponentName,
            type.value
        );

        // Default to Node as parent.
        if (!node) {
            node = new RoSGNode([], type.value);
        }
        let mPointer = new RoAssociativeArray([]);
        currentEnv?.setM(new RoAssociativeArray([]));

        // Add children, fields and call each init method starting from the
        // "basemost" component of the tree.
        while (typeDef) {
            let init: BrsType;

            interpreter.inSubEnv((subInterpreter) => {
                addChildren(subInterpreter, node!, typeDef!);
                addFields(subInterpreter, node!, typeDef!);
                return BrsInvalid.Instance;
            }, currentEnv);

            interpreter.inSubEnv((subInterpreter) => {
                init = subInterpreter.getInitMethod();
                return BrsInvalid.Instance;
            }, typeDef.environment);

            interpreter.inSubEnv((subInterpreter) => {
                subInterpreter.environment.hostNode = node;

                mPointer.set(new BrsString("top"), node!);
                mPointer.set(new BrsString("global"), mGlobal);
                subInterpreter.environment.setM(mPointer);
                subInterpreter.environment.setRootM(mPointer);
                node!.m = mPointer;
                if (init instanceof Callable) {
                    init.call(subInterpreter);
                }
                return BrsInvalid.Instance;
            }, currentEnv);

            typeDef = typeDefStack.pop();
        }

        return node;
    } else {
        return BrsInvalid.Instance;
    }
}

function addFields(interpreter: Interpreter, node: RoSGNode, typeDef: ComponentDefinition) {
    let fields = typeDef.fields;
    for (let [key, value] of Object.entries(fields)) {
        if (value instanceof Object) {
            // Roku throws a run-time error if any fields are duplicated between inherited components.
            // TODO: throw exception when fields are duplicated.
            let fieldName = new BrsString(key);

            let addField = node.getMethod("addField");
            if (addField) {
                addField.call(
                    interpreter,
                    fieldName,
                    new BrsString(value.type),
                    BrsBoolean.from(value.alwaysNotify === "true")
                );
            }

            // set default value if it was specified in xml
            let setField = node.getMethod("setField");
            if (setField && value.value) {
                setField.call(
                    interpreter,
                    fieldName,
                    getBrsValueFromFieldType(value.type, value.value)
                );
            }

            // Add the onChange callback if it exists.
            if (value.onChange) {
                let field = node.getFields().get(fieldName.value.toLowerCase());
                let callableFunction = interpreter.getCallableFunction(value.onChange);
                if (callableFunction && field) {
                    // observers set via `onChange` can never be removed, despite RBI's documentation claiming
                    // that "[i]t is equivalent to calling the ifSGNodeField observeField() method".
                    field.addObserver(
                        "permanent",
                        interpreter,
                        callableFunction,
                        node,
                        node,
                        fieldName
                    );
                }
            }
        }
    }
}

function addChildren(
    interpreter: Interpreter,
    node: RoSGNode,
    typeDef: ComponentDefinition | ComponentNode
) {
    let children = typeDef.children;
    let appendChild = node.getMethod("appendchild");

    children.forEach((child) => {
        let newChild = createNodeByType(interpreter, new BrsString(child.name));
        if (newChild instanceof RoSGNode) {
            if (appendChild) {
                appendChild.call(interpreter, newChild);
                let setField = newChild.getMethod("setfield");
                if (setField) {
                    let nodeFields = newChild.getFields();
                    for (let [key, value] of Object.entries(child.fields)) {
                        let field = nodeFields.get(key.toLowerCase());
                        if (field) {
                            setField.call(
                                interpreter,
                                new BrsString(key),
                                // use the field type to construct the field value
                                getBrsValueFromFieldType(field.getType(), value)
                            );
                        }
                    }
                }
            }

            if (child.children.length > 0) {
                // we need to add the child's own children
                addChildren(interpreter, newChild, child);
            }
        }
    });
}<|MERGE_RESOLUTION|>--- conflicted
+++ resolved
@@ -554,7 +554,6 @@
                             return BrsInvalid.Instance;
                         }
 
-<<<<<<< HEAD
                         subInterpreter.environment.setM(this.m);
                         subInterpreter.environment.setRootM(this.m);
 
@@ -565,12 +564,6 @@
                             return functionToCall.call(subInterpreter);
                         }
                     }, componentDef.environment);
-=======
-                    // Try the parent node if we can't find an implementation here
-                    componentDef = interpreter.environment.nodeDefMap.get(
-                        componentDef.extends?.toLowerCase()
-                    );
->>>>>>> 615b9b62
                 }
 
                 interpreter.stderr.write(
