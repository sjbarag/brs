--- conflicted
+++ resolved
@@ -192,8 +192,42 @@
         this.parent = BrsInvalid.Instance;
     }
 
-<<<<<<< HEAD
-    findNodeById(node: RoSGNode, id: BrsString): RoSGNode | BrsInvalid {
+    /** Removes all elements from the node */
+    private getDefaultValue(type: string): BrsType {
+        let value: BrsType;
+
+        switch (type.toLowerCase()) {
+            case "boolean":
+                value = BrsBoolean.False;
+                break;
+            case "dynamic":
+                value = BrsInvalid.Instance;
+                break;
+            case "integer":
+                value = new Int32(0);
+                break;
+            case "float":
+                value = new Float(0);
+                break;
+            case "roArray":
+                value = BrsInvalid.Instance;
+                break;
+            case "roAssociativeArray":
+                value = BrsInvalid.Instance;
+                break;
+            case "string":
+                value = new BrsString("");
+                break;
+            default:
+                value = Uninitialized.Instance;
+                break;
+        }
+
+        return value;
+    }
+
+    /* searches the node tree for a node with the given id */
+    private findNodeById(node: RoSGNode, id: BrsString): RoSGNode | BrsInvalid {
         // test current node in tree
         let currentId = node.get(new BrsString("id"));
         if (currentId.toString() === id.toString()) {
@@ -212,44 +246,8 @@
         return BrsInvalid.Instance;
     }
 
-    /** Removes all elements from the node */
-=======
-    private getDefaultValue(type: string): BrsType {
-        let value: BrsType;
-
-        switch (type.toLowerCase()) {
-            case "boolean":
-                value = BrsBoolean.False;
-                break;
-            case "dynamic":
-                value = BrsInvalid.Instance;
-                break;
-            case "integer":
-                value = new Int32(0);
-                break;
-            case "float":
-                value = new Float(0);
-                break;
-            case "roArray":
-                value = BrsInvalid.Instance;
-                break;
-            case "roAssociativeArray":
-                value = BrsInvalid.Instance;
-                break;
-            case "string":
-                value = new BrsString("");
-                break;
-            default:
-                value = Uninitialized.Instance;
-                break;
-        }
-
-        return value;
-    }
-
     /** Removes all fields from the node */
     // ToDo: Built-in fields shouldn't be removed
->>>>>>> 468d4cca
     private clear = new Callable("clear", {
         signature: {
             args: [],
