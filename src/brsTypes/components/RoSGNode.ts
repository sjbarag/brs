--- conflicted
+++ resolved
@@ -5,11 +5,7 @@
     BrsInvalid,
     BrsBoolean,
     Uninitialized,
-<<<<<<< HEAD
-    getBrsTypeFromString,
-=======
     getBrsValueFromFieldType,
->>>>>>> d824448e
 } from "../BrsType";
 import { BrsComponent, BrsIterable } from "./BrsComponent";
 import { BrsType } from "..";
@@ -87,11 +83,7 @@
         this.builtInFields.forEach(field => {
             this.fields.set(
                 field.name.toLowerCase(),
-<<<<<<< HEAD
-                new Field(getBrsTypeFromString(field.type), false)
-=======
                 new Field(getBrsValueFromFieldType(field.type), false)
->>>>>>> d824448e
             );
         });
 
@@ -466,11 +458,7 @@
             type: BrsString,
             alwaysnotify: BrsBoolean
         ) => {
-<<<<<<< HEAD
-            let defaultValue = getBrsTypeFromString(type.value);
-=======
             let defaultValue = getBrsValueFromFieldType(type.value);
->>>>>>> d824448e
 
             if (defaultValue !== Uninitialized.Instance && !this.fields.has(fieldname.value)) {
                 this.set(fieldname, defaultValue, alwaysnotify.toBoolean());
@@ -1081,10 +1069,7 @@
         //use typeDef object to tack on all the bells & whistles of a custom node
         let node = new RoSGNode([], type.value);
         addFields(interpreter, node, typeDef);
-<<<<<<< HEAD
         addChildren(interpreter, node, typeDef);
-=======
->>>>>>> d824448e
 
         return node;
     } else {
@@ -1112,8 +1097,7 @@
                 let result = setField.call(
                     interpreter,
                     fieldName,
-<<<<<<< HEAD
-                    getBrsTypeFromString(value.type, value.value)
+                    getBrsValueFromFieldType(value.type, value.value)
                 );
             }
         }
@@ -1140,11 +1124,4 @@
             addChildren(interpreter, newChild, typeDef);
         }
     });
-=======
-                    getBrsValueFromFieldType(value.type, value.value)
-                );
-            }
-        }
-    }
->>>>>>> d824448e
 }