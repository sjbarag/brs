import { EventEmitter } from "events";

import {
    BrsType,
    ValueKind,
    BrsInvalid,
    isBrsNumber,
    isBrsString,
    BrsBoolean,
    BrsString,
    isBrsBoolean,
    Int32,
    Int64,
    isBrsCallable,
    Uninitialized,
    RoArray,
    isIterable,
    SignatureAndMismatches,
    MismatchReason,
    Callable,
    BrsNumber,
    Float,
} from "../brsTypes";

import { Lexeme, Location } from "../lexer";
import { isToken } from "../lexer/Token";
import { Expr, Stmt, ComponentScopeResolver } from "../parser";
import { BrsError, getLoggerUsing } from "../Error";

import * as StdLib from "../stdlib";
import { _brs_ } from "../extensions";

import { Scope, Environment, NotFound } from "./Environment";
import { TypeMismatch } from "./TypeMismatch";
import { OutputProxy } from "./OutputProxy";
import { toCallable } from "./BrsFunction";
import { Runtime } from "../parser/Statement";
import { RoAssociativeArray } from "../brsTypes/components/RoAssociativeArray";
import MemoryFileSystem from "memory-fs";
import { BrsComponent } from "../brsTypes/components/BrsComponent";
import { isBoxable, isUnboxable } from "../brsTypes/Boxing";

import { ComponentDefinition } from "../componentprocessor";
import pSettle from "p-settle";
<<<<<<< HEAD
import { Double } from "../brsTypes/Double";
=======
import { CoverageCollector } from "../coverage";
>>>>>>> b5aaa84f

/** The set of options used to configure an interpreter's execution. */
export interface ExecutionOptions {
    /** The base path for the project. Default: process.cwd() */
    root: string;
    /** The stdout stream that brs should use. Default: process.stdout. */
    stdout: NodeJS.WriteStream;
    /** The stderr stream that brs should use. Default: process.stderr. */
    stderr: NodeJS.WriteStream;
    /** Whether or not to collect coverage statistics. Default: false. */
    generateCoverage: boolean;
    /** Additional directories to search for component definitions. Default: [] */
    componentDirs: string[];
    /** Whether or not a component library is being processed. */
    isComponentLibrary: boolean;
}

/** The default set of execution options.  Includes the `stdout`/`stderr` pair from the process that invoked `brs`. */
export const defaultExecutionOptions: ExecutionOptions = {
    root: process.cwd(),
    stdout: process.stdout,
    stderr: process.stderr,
    generateCoverage: false,
    componentDirs: [],
    isComponentLibrary: false,
};
Object.freeze(defaultExecutionOptions);

export class Interpreter implements Expr.Visitor<BrsType>, Stmt.Visitor<BrsType> {
    private _environment = new Environment();
    private coverageCollector: CoverageCollector | null = null;

    readonly options: ExecutionOptions;
    readonly stdout: OutputProxy;
    readonly stderr: OutputProxy;
    readonly temporaryVolume: MemoryFileSystem = new MemoryFileSystem();

    stack: Location[] = [];
    location: Location;

    /** Allows consumers to observe errors as they're detected. */
    readonly events = new EventEmitter();

    /** The set of errors detected from executing an AST. */
    errors: (BrsError | Runtime)[] = [];

    get environment() {
        return this._environment;
    }

    setCoverageCollector(collector: CoverageCollector) {
        this.coverageCollector = collector;
    }

    reportCoverageHit(statement: Expr.Expression | Stmt.Statement) {
        if (this.options.generateCoverage && this.coverageCollector) {
            this.coverageCollector.logHit(statement);
        }
    }

    /**
     * Convenience function to subscribe to the `err` events emitted by `interpreter.events`.
     * @param errorHandler the function to call for every runtime error emitted after subscribing
     * @returns an object with a `dispose` function, used to unsubscribe from errors
     */
    public onError(errorHandler: (err: BrsError | Runtime) => void) {
        this.events.on("err", errorHandler);
        return {
            dispose: () => {
                this.events.removeListener("err", errorHandler);
            },
        };
    }

    /**
     * Convenience function to subscribe to a single `err` event emitted by `interpreter.events`.
     * @param errorHandler the function to call for the first runtime error emitted after subscribing
     */
    public onErrorOnce(errorHandler: (err: BrsError | Runtime) => void) {
        this.events.once("err", errorHandler);
    }

    /**
     * Builds out all the sub-environments for the given components. Components are saved into the calling interpreter
     * instance. This function will mutate the state of the calling interpreter.
     * @param componentMap Map of all components to be assigned to this interpreter
     * @param parseFn Function used to parse components into interpretable statements
     * @param options
     */
    public static async withSubEnvsFromComponents(
        componentMap: Map<string, ComponentDefinition>,
        parseFn: (filenames: string[]) => Promise<Stmt.Statement[]>,
        options: ExecutionOptions = defaultExecutionOptions
    ) {
        let interpreter = new Interpreter(options);
        interpreter.onError(getLoggerUsing(options.stderr));

        interpreter.environment.nodeDefMap = componentMap;

        let componentScopeResolver = new ComponentScopeResolver(componentMap, parseFn);
        await pSettle(
            Array.from(componentMap).map(async (componentKV) => {
                let [_, component] = componentKV;
                component.environment = interpreter.environment.createSubEnvironment(
                    /* includeModuleScope */ false
                );
                let statements = await componentScopeResolver.resolve(component);
                interpreter.inSubEnv((subInterpreter) => {
                    let componentMPointer = new RoAssociativeArray([]);
                    subInterpreter.environment.setM(componentMPointer);
                    subInterpreter.environment.setRootM(componentMPointer);
                    subInterpreter.exec(statements);
                    return BrsInvalid.Instance;
                }, component.environment);
            })
        );

        return interpreter;
    }

    /**
     * Merges this environment's node definition mapping with the ones included in an array of other
     * interpreters, acting logically equivalent to
     * `Object.assign(this.environment, other1.environment, other2.environment, …)`.
     * @param interpreters the array of interpreters who's environment's node definition maps will
     *                     be merged into this one
     */
    public mergeNodeDefinitionsWith(interpreters: Interpreter[]): void {
        interpreters.map((other) =>
            other.environment.nodeDefMap.forEach((value, key) =>
                this.environment.nodeDefMap.set(key, value)
            )
        );
    }

    /**
     * Creates a new Interpreter, including any global properties and functions.
     * @param options configuration for the execution, including the streams to use for `stdout` and
     *                `stderr` and the base directory for path resolution
     */
    constructor(options: ExecutionOptions = defaultExecutionOptions) {
        this.stdout = new OutputProxy(options.stdout);
        this.stderr = new OutputProxy(options.stderr);
        this.options = options;
        this.location = {
            file: "(none)",
            start: { line: -1, column: -1 },
            end: { line: -1, column: -1 },
        };

        Object.keys(StdLib)
            .map((name) => (StdLib as any)[name])
            .filter((func) => func instanceof Callable)
            .filter((func: Callable) => {
                if (!func.name) {
                    throw new Error("Unnamed standard library function detected!");
                }

                return !!func.name;
            })
            .forEach((func: Callable) =>
                this._environment.define(Scope.Global, func.name || "", func)
            );

        this._environment.define(Scope.Global, "_brs_", _brs_);
    }

    /**
     * Temporarily sets an interpreter's environment to the provided one, then
     * passes the sub-interpreter to the provided JavaScript function. Always
     * reverts the current interpreter's environment to its original value.
     * @param func the JavaScript function to execute with the sub interpreter.
     * @param environment (Optional) the environment to run the interpreter in.
     */
    inSubEnv(func: (interpreter: Interpreter) => BrsType, environment?: Environment): BrsType {
        let originalEnvironment = this._environment;
        let newEnv = environment || this._environment.createSubEnvironment();

        // Set the focused node of the sub env, because our current env has the most up-to-date reference.
        newEnv.setFocusedNode(this._environment.getFocusedNode());

        try {
            this._environment = newEnv;
            return func(this);
        } catch (err) {
            throw err;
        } finally {
            this._environment = originalEnvironment;
            this._environment.setFocusedNode(newEnv.getFocusedNode());
        }
    }

    exec(statements: ReadonlyArray<Stmt.Statement>, ...args: BrsType[]) {
        let results = statements.map((statement) => this.execute(statement));
        try {
            let mainVariable = new Expr.Variable({
                kind: Lexeme.Identifier,
                text: "main",
                isReserved: false,
                location: {
                    start: {
                        line: -1,
                        column: -1,
                    },
                    end: {
                        line: -1,
                        column: -1,
                    },
                    file: "(internal)",
                },
            });

            let maybeMain = this.evaluate(mainVariable);

            if (maybeMain.kind === ValueKind.Callable) {
                results = [
                    this.evaluate(
                        new Expr.Call(
                            mainVariable,
                            mainVariable.name,
                            args.map((arg) => new Expr.Literal(arg, mainVariable.location))
                        )
                    ),
                ];
            }
        } catch (err) {
            if (err instanceof Stmt.ReturnValue) {
                results = [err.value || BrsInvalid.Instance];
            } else if (!(err instanceof BrsError)) {
                // Swallow BrsErrors, because they should have been exposed to the user downstream.
                throw err;
            }
        }

        return results;
    }

    getCallableFunction(functionName: string): Callable | undefined {
        let callbackVariable = new Expr.Variable({
            kind: Lexeme.Identifier,
            text: functionName,
            isReserved: false,
            location: {
                start: {
                    line: -1,
                    column: -1,
                },
                end: {
                    line: -1,
                    column: -1,
                },
                file: "(internal)",
            },
        });

        let maybeCallback = this.evaluate(callbackVariable);
        if (maybeCallback.kind === ValueKind.Callable) {
            return maybeCallback;
        }

        // If we can't find the function, return undefined and let the consumer handle it.
        return;
    }

    /**
     * Returns the init method (if any) in the current environment as a Callable
     */
    getInitMethod(): BrsType {
        let initVariable = new Expr.Variable({
            kind: Lexeme.Identifier,
            text: "init",
            isReserved: false,
            location: {
                start: {
                    line: -1,
                    column: -1,
                },
                end: {
                    line: -1,
                    column: -1,
                },
                file: "(internal)",
            },
        });

        return this.evaluate(initVariable);
    }

    visitLibrary(statement: Stmt.Library): BrsInvalid {
        this.stderr.write("WARNING: 'Library' statement implemented as no-op");
        return BrsInvalid.Instance;
    }

    visitNamedFunction(statement: Stmt.Function): BrsType {
        if (statement.name.isReserved) {
            return this.addError(
                new BrsError(
                    `Cannot create a named function with reserved name '${statement.name.text}'`,
                    statement.name.location
                )
            );
        }

        if (this.environment.has(statement.name, [Scope.Module])) {
            // TODO: Figure out how to determine where the original version was declared
            // Maybe `Environment.define` records the location along with the value?
            return this.addError(
                new BrsError(
                    `Attempting to declare function '${statement.name.text}', but ` +
                        `a property of that name already exists in this scope.`,
                    statement.name.location
                )
            );
        }

        this.environment.define(
            Scope.Module,
            statement.name.text!,
            toCallable(statement.func, statement.name.text)
        );
        return BrsInvalid.Instance;
    }

    visitReturn(statement: Stmt.Return): never {
        if (!statement.value) {
            throw new Stmt.ReturnValue(statement.tokens.return.location);
        }

        let toReturn = this.evaluate(statement.value);
        throw new Stmt.ReturnValue(statement.tokens.return.location, toReturn);
    }

    visitExpression(statement: Stmt.Expression): BrsType {
        return this.evaluate(statement.expression);
    }

    visitPrint(statement: Stmt.Print): BrsType {
        // the `tab` function is only in-scope while executing print statements
        this.environment.define(Scope.Function, "Tab", StdLib.Tab);

        statement.expressions.forEach((printable, index) => {
            if (isToken(printable)) {
                switch (printable.kind) {
                    case Lexeme.Comma:
                        this.stdout.write(" ".repeat(16 - (this.stdout.position() % 16)));
                        break;
                    case Lexeme.Semicolon:
                        if (index === statement.expressions.length - 1) {
                            // Don't write an extra space for trailing `;` in print lists.
                            // They're used to suppress trailing newlines in `print` statements
                            break;
                        }

                        this.stdout.write(" ");
                        break;
                    default:
                        this.addError(
                            new BrsError(
                                `Found unexpected print separator '${printable.text}'`,
                                printable.location
                            )
                        );
                }
            } else {
                this.stdout.write(this.evaluate(printable).toString());
            }
        });

        let lastExpression = statement.expressions[statement.expressions.length - 1];
        if (!isToken(lastExpression) || lastExpression.kind !== Lexeme.Semicolon) {
            this.stdout.write("\n");
        }

        // `tab` is only in-scope when executing print statements, so remove it before we leave
        this.environment.remove("Tab");

        return BrsInvalid.Instance;
    }

    visitAssignment(statement: Stmt.Assignment): BrsType {
        if (statement.name.isReserved) {
            this.addError(
                new BrsError(
                    `Cannot assign a value to reserved name '${statement.name.text}'`,
                    statement.name.location
                )
            );
            return BrsInvalid.Instance;
        }

        let value = this.evaluate(statement.value);

        let name = statement.name.text;

        const typeDesignators: Record<string, ValueKind> = {
            $: ValueKind.String,
            "%": ValueKind.Int32,
            "!": ValueKind.Float,
            "#": ValueKind.Double,
            "&": ValueKind.Int64,
        };
        let requiredType = typeDesignators[name.charAt(name.length - 1)];

        if (requiredType && requiredType !== value.kind) {
            if (requiredType == ValueKind.Int64 && value.kind == ValueKind.Int32) {
                value = new Int64(value.getValue());
            } else if (requiredType == ValueKind.Double && value.kind == ValueKind.Float) {
                value = new Double(value.getValue());
            } else {
                return this.addError(
                    new TypeMismatch({
                        message: `Attempting to assign incorrect value to statically-typed variable '${name}'`,
                        left: {
                            type: requiredType,
                            location: statement.name.location,
                        },
                        right: {
                            type: value,
                            location: statement.value.location,
                        },
                    })
                );
            }
        }

        this.environment.define(Scope.Function, statement.name.text, value);
        return BrsInvalid.Instance;
    }

    visitDim(statement: Stmt.Dim): BrsType {
        if (statement.name.isReserved) {
            this.addError(
                new BrsError(
                    `Cannot assign a value to reserved name '${statement.name.text}'`,
                    statement.name.location
                )
            );
            return BrsInvalid.Instance;
        }

        // NOTE: Roku's dim implementation creates a resizeable, empty array for the
        //   bottom children. Resizeable arrays aren't implemented yet (issue #530),
        //   so when that's added this code should be updated so the bottom-level arrays
        //   are resizeable, but empty
        let dimensionValues: number[] = [];
        statement.dimensions.forEach((expr) => {
            let val = this.evaluate(expr);
            if (val.kind !== ValueKind.Int32) {
                this.addError(
                    new BrsError(`Dim expression must evaluate to an integer`, expr.location)
                );
                return BrsInvalid.Instance;
            }
            // dim takes max-index, so +1 to get the actual array size
            dimensionValues.push(val.getValue() + 1);
            return;
        });

        let createArrayTree = (dimIndex: number = 0): RoArray => {
            let children: RoArray[] = [];
            let size = dimensionValues[dimIndex];
            for (let i = 0; i < size; i++) {
                if (dimIndex < dimensionValues.length) {
                    let subchildren = createArrayTree(dimIndex + 1);
                    if (subchildren !== undefined) children.push(subchildren);
                }
            }
            let child = new RoArray(children);

            return child;
        };

        let array = createArrayTree();

        this.environment.define(Scope.Function, statement.name.text, array);

        return BrsInvalid.Instance;
    }

    visitBinary(expression: Expr.Binary) {
        let lexeme = expression.token.kind;
        let left = this.evaluate(expression.left);
        let right: BrsType = BrsInvalid.Instance;

        if (lexeme !== Lexeme.And && lexeme !== Lexeme.Or) {
            // don't evaluate right-hand-side of boolean expressions, to preserve short-circuiting
            // behavior found in other languages. e.g. `foo() && bar()` won't execute `bar()` if
            // `foo()` returns `false`.
            right = this.evaluate(expression.right);
        }

        /**
         * Determines whether or not the provided pair of values are allowed to be compared to each other.
         * @param left the left-hand side of a comparison operator
         * @param operator the operator to use when comparing `left` and `right`
         * @param right the right-hand side of a comparison operator
         * @returns `true` if `left` and `right` are allowed to be compared to each other with `operator`,
         *          otherwise `false`.
         */
        function canCheckEquality(left: BrsType, operator: Lexeme, right: BrsType): boolean {
            if (left.kind === ValueKind.Invalid || right.kind === ValueKind.Invalid) {
                // anything can be checked for *equality* with `invalid`, but greater than / less than comparisons
                // are type mismatches
                return operator === Lexeme.Equal || operator === Lexeme.LessGreater;
            }

            return (
                (left.kind < ValueKind.Dynamic || isUnboxable(left)) &&
                (right.kind < ValueKind.Dynamic || isUnboxable(right))
            );
        }

        switch (lexeme) {
            case Lexeme.LeftShift:
            case Lexeme.LeftShiftEqual:
                if (
                    isBrsNumber(left) &&
                    isBrsNumber(right) &&
                    right.getValue() >= 0 &&
                    right.getValue() < 32
                ) {
                    return left.leftShift(right);
                } else if (isBrsNumber(left) && isBrsNumber(right)) {
                    return this.addError(
                        new TypeMismatch({
                            message:
                                "In a bitshift expression the right value must be >= 0 and < 32.",
                            left: {
                                type: left,
                                location: expression.left.location,
                            },
                            right: {
                                type: right,
                                location: expression.right.location,
                            },
                        })
                    );
                } else {
                    return this.addError(
                        new TypeMismatch({
                            message: "Attempting to bitshift non-numeric values.",
                            left: {
                                type: left,
                                location: expression.left.location,
                            },
                            right: {
                                type: right,
                                location: expression.right.location,
                            },
                        })
                    );
                }
            case Lexeme.RightShift:
            case Lexeme.RightShiftEqual:
                if (
                    isBrsNumber(left) &&
                    isBrsNumber(right) &&
                    right.getValue() >= 0 &&
                    right.getValue() < 32
                ) {
                    return left.rightShift(right);
                } else if (isBrsNumber(left) && isBrsNumber(right)) {
                    return this.addError(
                        new TypeMismatch({
                            message:
                                "In a bitshift expression the right value must be >= 0 and < 32.",
                            left: {
                                type: left,
                                location: expression.left.location,
                            },
                            right: {
                                type: right,
                                location: expression.right.location,
                            },
                        })
                    );
                } else {
                    return this.addError(
                        new TypeMismatch({
                            message: "Attempting to bitshift non-numeric values.",
                            left: {
                                type: left,
                                location: expression.left.location,
                            },
                            right: {
                                type: right,
                                location: expression.right.location,
                            },
                        })
                    );
                }
            case Lexeme.Minus:
            case Lexeme.MinusEqual:
                if (isBrsNumber(left) && isBrsNumber(right)) {
                    return left.subtract(right);
                } else {
                    return this.addError(
                        new TypeMismatch({
                            message: "Attempting to subtract non-numeric values.",
                            left: {
                                type: left,
                                location: expression.left.location,
                            },
                            right: {
                                type: right,
                                location: expression.right.location,
                            },
                        })
                    );
                }
            case Lexeme.Star:
            case Lexeme.StarEqual:
                if (isBrsNumber(left) && isBrsNumber(right)) {
                    return left.multiply(right);
                } else {
                    return this.addError(
                        new TypeMismatch({
                            message: "Attempting to multiply non-numeric values.",
                            left: {
                                type: left,
                                location: expression.left.location,
                            },
                            right: {
                                type: right,
                                location: expression.right.location,
                            },
                        })
                    );
                }
            case Lexeme.Caret:
                if (isBrsNumber(left) && isBrsNumber(right)) {
                    return left.pow(right);
                } else {
                    return this.addError(
                        new TypeMismatch({
                            message: "Attempting to exponentiate non-numeric values.",
                            left: {
                                type: left,
                                location: expression.left.location,
                            },
                            right: {
                                type: right,
                                location: expression.right.location,
                            },
                        })
                    );
                }
            case Lexeme.Slash:
            case Lexeme.SlashEqual:
                if (isBrsNumber(left) && isBrsNumber(right)) {
                    return left.divide(right);
                }
                return this.addError(
                    new TypeMismatch({
                        message: "Attempting to dividie non-numeric values.",
                        left: {
                            type: left,
                            location: expression.left.location,
                        },
                        right: {
                            type: right,
                            location: expression.right.location,
                        },
                    })
                );
            case Lexeme.Mod:
                if (isBrsNumber(left) && isBrsNumber(right)) {
                    return left.modulo(right);
                } else {
                    return this.addError(
                        new TypeMismatch({
                            message: "Attempting to modulo non-numeric values.",
                            left: {
                                type: left,
                                location: expression.left.location,
                            },
                            right: {
                                type: right,
                                location: expression.right.location,
                            },
                        })
                    );
                }
            case Lexeme.Backslash:
            case Lexeme.BackslashEqual:
                if (isBrsNumber(left) && isBrsNumber(right)) {
                    return left.intDivide(right);
                } else {
                    return this.addError(
                        new TypeMismatch({
                            message: "Attempting to integer-divide non-numeric values.",
                            left: {
                                type: left,
                                location: expression.left.location,
                            },
                            right: {
                                type: right,
                                location: expression.right.location,
                            },
                        })
                    );
                }
            case Lexeme.Plus:
            case Lexeme.PlusEqual:
                if (isBrsNumber(left) && isBrsNumber(right)) {
                    return left.add(right);
                } else if (isBrsString(left) && isBrsString(right)) {
                    return left.concat(right);
                } else {
                    return this.addError(
                        new TypeMismatch({
                            message: "Attempting to add non-homogeneous values.",
                            left: {
                                type: left,
                                location: expression.left.location,
                            },
                            right: {
                                type: right,
                                location: expression.right.location,
                            },
                        })
                    );
                }
            case Lexeme.Greater:
                if (
                    (isBrsNumber(left) || isBrsString(left)) &&
                    (isBrsNumber(right) || isBrsString(right))
                ) {
                    return left.greaterThan(right);
                }

                return this.addError(
                    new TypeMismatch({
                        message: "Attempting to compare non-primitive values.",
                        left: {
                            type: left,
                            location: expression.left.location,
                        },
                        right: {
                            type: right,
                            location: expression.right.location,
                        },
                    })
                );

            case Lexeme.GreaterEqual:
                if (
                    (isBrsNumber(left) || isBrsString(left)) &&
                    (isBrsNumber(right) || isBrsString(right))
                ) {
                    return left.greaterThan(right).or(left.equalTo(right));
                } else if (canCheckEquality(left, lexeme, right)) {
                    return left.equalTo(right);
                }

                return this.addError(
                    new TypeMismatch({
                        message: "Attempting to compare non-primitive values.",
                        left: {
                            type: left,
                            location: expression.left.location,
                        },
                        right: {
                            type: right,
                            location: expression.right.location,
                        },
                    })
                );

            case Lexeme.Less:
                if (
                    (isBrsNumber(left) || isBrsString(left)) &&
                    (isBrsNumber(right) || isBrsString(right))
                ) {
                    return left.lessThan(right);
                }

                return this.addError(
                    new TypeMismatch({
                        message: "Attempting to compare non-primitive values.",
                        left: {
                            type: left,
                            location: expression.left.location,
                        },
                        right: {
                            type: right,
                            location: expression.right.location,
                        },
                    })
                );
            case Lexeme.LessEqual:
                if (
                    (isBrsNumber(left) || isBrsString(left)) &&
                    (isBrsNumber(right) || isBrsString(right))
                ) {
                    return left.lessThan(right).or(left.equalTo(right));
                } else if (canCheckEquality(left, lexeme, right)) {
                    return left.equalTo(right);
                }

                return this.addError(
                    new TypeMismatch({
                        message: "Attempting to compare non-primitive values.",
                        left: {
                            type: left,
                            location: expression.left.location,
                        },
                        right: {
                            type: right,
                            location: expression.right.location,
                        },
                    })
                );
            case Lexeme.Equal:
                if (canCheckEquality(left, lexeme, right)) {
                    return left.equalTo(right);
                }

                return this.addError(
                    new TypeMismatch({
                        message: "Attempting to compare non-primitive values.",
                        left: {
                            type: left,
                            location: expression.left.location,
                        },
                        right: {
                            type: right,
                            location: expression.right.location,
                        },
                    })
                );
            case Lexeme.LessGreater:
                if (canCheckEquality(left, lexeme, right)) {
                    return left.equalTo(right).not();
                }

                return this.addError(
                    new TypeMismatch({
                        message: "Attempting to compare non-primitive values.",
                        left: {
                            type: left,
                            location: expression.left.location,
                        },
                        right: {
                            type: right,
                            location: expression.right.location,
                        },
                    })
                );
            case Lexeme.And:
                if (isBrsBoolean(left) && !left.toBoolean()) {
                    // short-circuit ANDs - don't evaluate RHS if LHS is false
                    return BrsBoolean.False;
                } else if (isBrsBoolean(left)) {
                    right = this.evaluate(expression.right);
                    if (isBrsBoolean(right)) {
                        return (left as BrsBoolean).and(right);
                    }

                    return this.addError(
                        new TypeMismatch({
                            message: "Attempting to 'and' boolean with non-boolean value",
                            left: {
                                type: left,
                                location: expression.left.location,
                            },
                            right: {
                                type: right,
                                location: expression.right.location,
                            },
                        })
                    );
                } else if (isBrsNumber(left)) {
                    right = this.evaluate(expression.right);

                    if (isBrsNumber(right)) {
                        // TODO: support boolean AND with numbers
                        return left.and(right);
                    }

                    // TODO: figure out how to handle 32-bit int AND 64-bit int
                    return this.addError(
                        new TypeMismatch({
                            message: "Attempting to bitwise 'and' number with non-numberic value",
                            left: {
                                type: left,
                                location: expression.left.location,
                            },
                            right: {
                                type: right,
                                location: expression.right.location,
                            },
                        })
                    );
                } else {
                    return this.addError(
                        new TypeMismatch({
                            message: "Attempting to 'and' unexpected values",
                            left: {
                                type: left,
                                location: expression.left.location,
                            },
                            right: {
                                type: right,
                                location: expression.right.location,
                            },
                        })
                    );
                }
            case Lexeme.Or:
                if (isBrsBoolean(left) && left.toBoolean()) {
                    // short-circuit ORs - don't evaluate RHS if LHS is true
                    return BrsBoolean.True;
                } else if (isBrsBoolean(left)) {
                    right = this.evaluate(expression.right);
                    if (isBrsBoolean(right)) {
                        return (left as BrsBoolean).or(right);
                    } else {
                        return this.addError(
                            new TypeMismatch({
                                message: "Attempting to 'or' boolean with non-boolean value",
                                left: {
                                    type: left,
                                    location: expression.left.location,
                                },
                                right: {
                                    type: right,
                                    location: expression.right.location,
                                },
                            })
                        );
                    }
                } else if (isBrsNumber(left)) {
                    right = this.evaluate(expression.right);
                    if (isBrsNumber(right)) {
                        return left.or(right);
                    }

                    // TODO: figure out how to handle 32-bit int OR 64-bit int
                    return this.addError(
                        new TypeMismatch({
                            message:
                                "Attempting to bitwise 'or' number with non-numeric expression",
                            left: {
                                type: left,
                                location: expression.left.location,
                            },
                            right: {
                                type: right,
                                location: expression.right.location,
                            },
                        })
                    );
                } else {
                    return this.addError(
                        new TypeMismatch({
                            message: "Attempting to 'or' unexpected values",
                            left: {
                                type: left,
                                location: expression.left.location,
                            },
                            right: {
                                type: right,
                                location: expression.right.location,
                            },
                        })
                    );
                }
            default:
                return this.addError(
                    new BrsError(
                        `Received unexpected token kind '${expression.token.kind}'`,
                        expression.token.location
                    )
                );
        }
    }

    visitBlock(block: Stmt.Block): BrsType {
        block.statements.forEach((statement) => this.execute(statement));
        return BrsInvalid.Instance;
    }

    visitExitFor(statement: Stmt.ExitFor): never {
        throw new Stmt.ExitForReason(statement.location);
    }

    visitExitWhile(expression: Stmt.ExitWhile): never {
        throw new Stmt.ExitWhileReason(expression.location);
    }

    visitCall(expression: Expr.Call) {
        let functionName = "[anonymous function]";
        // TODO: autobox
        if (
            expression.callee instanceof Expr.Variable ||
            expression.callee instanceof Expr.DottedGet
        ) {
            functionName = expression.callee.name.text;
        }

        // evaluate the function to call (it could be the result of another function call)
        const callee = this.evaluate(expression.callee);
        // evaluate all of the arguments as well (they could also be function calls)
        let args = expression.args.map(this.evaluate, this);

        if (!isBrsCallable(callee)) {
            return this.addError(
                new BrsError(
                    `'${functionName}' is not a function and cannot be called.`,
                    expression.closingParen.location
                )
            );
        }

        functionName = callee.getName();

        let satisfiedSignature = callee.getFirstSatisfiedSignature(args);

        if (satisfiedSignature) {
            try {
                let mPointer = this._environment.getRootM();

                let signature = satisfiedSignature.signature;
                args = args.map((arg, index) => {
                    // any arguments of type "object" must be automatically boxed
                    if (signature.args[index].type.kind === ValueKind.Object && isBoxable(arg)) {
                        return arg.box();
                    }

                    return arg;
                });

                if (
                    expression.callee instanceof Expr.DottedGet ||
                    expression.callee instanceof Expr.IndexedGet
                ) {
                    let maybeM = this.evaluate(expression.callee.obj);
                    maybeM = isBoxable(maybeM) ? maybeM.box() : maybeM;

                    if (maybeM.kind === ValueKind.Object) {
                        if (maybeM instanceof RoAssociativeArray) {
                            mPointer = maybeM;
                        }
                    } else {
                        return this.addError(
                            new BrsError(
                                "Attempted to retrieve a function from a primitive value",
                                expression.closingParen.location
                            )
                        );
                    }
                }

                return this.inSubEnv((subInterpreter) => {
                    subInterpreter.environment.setM(mPointer);
                    return callee.call(this, ...args);
                });
            } catch (reason) {
                if (!(reason instanceof Stmt.BlockEnd)) {
                    // re-throw interpreter errors
                    throw reason;
                }

                let returnedValue = (reason as Stmt.ReturnValue).value;
                let returnLocation = (reason as Stmt.ReturnValue).location;

                if (returnedValue && satisfiedSignature.signature.returns === ValueKind.Void) {
                    this.addError(
                        new Stmt.Runtime(
                            `Attempting to return value of non-void type ${ValueKind.toString(
                                returnedValue.kind
                            )} ` + `from function ${callee.getName()} with void return type.`,
                            returnLocation
                        )
                    );
                }

                if (!returnedValue && satisfiedSignature.signature.returns !== ValueKind.Void) {
                    this.addError(
                        new Stmt.Runtime(
                            `Attempting to return void value from function ${callee.getName()} with non-void return type.`,
                            returnLocation
                        )
                    );
                }

                if (
                    returnedValue &&
                    isBoxable(returnedValue) &&
                    satisfiedSignature.signature.returns === ValueKind.Object
                ) {
                    returnedValue = returnedValue.box();
                }

                if (
                    returnedValue &&
                    satisfiedSignature.signature.returns !== ValueKind.Dynamic &&
                    satisfiedSignature.signature.returns !== returnedValue.kind
                ) {
                    this.addError(
                        new Stmt.Runtime(
                            `Attempting to return value of type ${ValueKind.toString(
                                returnedValue.kind
                            )}, ` +
                                `but function ${callee.getName()} declares return value of type ` +
                                ValueKind.toString(satisfiedSignature.signature.returns),
                            returnLocation
                        )
                    );
                }

                return returnedValue || BrsInvalid.Instance;
            }
        } else {
            function formatMismatch(mismatchedSignature: SignatureAndMismatches) {
                let sig = mismatchedSignature.signature;
                let mismatches = mismatchedSignature.mismatches;

                let messageParts = [];

                let args = sig.args
                    .map((a) => {
                        let requiredArg = `${a.name.text} as ${ValueKind.toString(a.type.kind)}`;
                        if (a.defaultValue) {
                            return `[${requiredArg}]`;
                        } else {
                            return requiredArg;
                        }
                    })
                    .join(", ");
                messageParts.push(
                    `function ${functionName}(${args}) as ${ValueKind.toString(sig.returns)}:`
                );
                messageParts.push(
                    ...mismatches
                        .map((mm) => {
                            switch (mm.reason) {
                                case MismatchReason.TooFewArguments:
                                    return `* ${functionName} requires at least ${mm.expected} arguments, but received ${mm.received}.`;
                                case MismatchReason.TooManyArguments:
                                    return `* ${functionName} accepts at most ${mm.expected} arguments, but received ${mm.received}.`;
                                case MismatchReason.ArgumentTypeMismatch:
                                    return `* Argument '${mm.argName}' must be of type ${mm.expected}, but received ${mm.received}.`;
                            }
                        })
                        .map((line) => `    ${line}`)
                );

                return messageParts.map((line) => `    ${line}`).join("\n");
            }

            let mismatchedSignatures = callee.getAllSignatureMismatches(args);

            let header;
            let messages;
            if (mismatchedSignatures.length === 1) {
                header = `Provided arguments don't match ${functionName}'s signature.`;
                messages = [formatMismatch(mismatchedSignatures[0])];
            } else {
                header = `Provided arguments don't match any of ${functionName}'s signatures.`;
                messages = mismatchedSignatures.map(formatMismatch);
            }

            return this.addError(
                new BrsError([header, ...messages].join("\n"), expression.closingParen.location)
            );
        }
    }

    visitDottedGet(expression: Expr.DottedGet) {
        let source = this.evaluate(expression.obj);

        if (isIterable(source)) {
            try {
                return source.get(new BrsString(expression.name.text));
            } catch (err) {
                return this.addError(new BrsError(err.message, expression.name.location));
            }
        }

        let boxedSource = isBoxable(source) ? source.box() : source;
        if (boxedSource instanceof BrsComponent) {
            try {
                return boxedSource.getMethod(expression.name.text) || BrsInvalid.Instance;
            } catch (err) {
                return this.addError(new BrsError(err.message, expression.name.location));
            }
        } else {
            return this.addError(
                new TypeMismatch({
                    message: "Attempting to retrieve property from non-iterable value",
                    left: {
                        type: source,
                        location: expression.location,
                    },
                })
            );
        }
    }

    visitIndexedGet(expression: Expr.IndexedGet): BrsType {
        let source = this.evaluate(expression.obj);
        if (!isIterable(source)) {
            this.addError(
                new TypeMismatch({
                    message: "Attempting to retrieve property from non-iterable value",
                    left: {
                        type: source,
                        location: expression.location,
                    },
                })
            );
        }

        let index = this.evaluate(expression.index);
        if (!isBrsNumber(index) && !isBrsString(index)) {
            this.addError(
                new TypeMismatch({
                    message:
                        "Attempting to retrieve property from iterable with illegal index type",
                    left: {
                        type: source,
                        location: expression.obj.location,
                    },
                    right: {
                        type: index,
                        location: expression.index.location,
                    },
                })
            );
        }

        try {
            return source.get(index);
        } catch (err) {
            return this.addError(new BrsError(err.message, expression.closingSquare.location));
        }
    }

    visitGrouping(expr: Expr.Grouping) {
        return this.evaluate(expr.expression);
    }

    visitFor(statement: Stmt.For): BrsType {
        // BrightScript for/to loops evaluate the counter initial value, final value, and increment
        // values *only once*, at the top of the for/to loop.
        this.execute(statement.counterDeclaration);
        const startValue = this.evaluate(statement.counterDeclaration.value) as Int32 | Float;
        const finalValue = this.evaluate(statement.finalValue) as Int32 | Float;
        let increment = this.evaluate(statement.increment) as Int32 | Float;
        if (increment instanceof Float) {
            increment = new Int32(Math.trunc(increment.getValue()));
        }
        if (
            (startValue.getValue() > finalValue.getValue() && increment.getValue() > 0) ||
            (startValue.getValue() < finalValue.getValue() && increment.getValue() < 0)
        ) {
            // Shortcut, do not process anything
            return BrsInvalid.Instance;
        }
        const counterName = statement.counterDeclaration.name;
        const step = new Stmt.Assignment(
            { equals: statement.tokens.for },
            counterName,
            new Expr.Binary(
                new Expr.Variable(counterName),
                {
                    kind: Lexeme.Plus,
                    text: "+",
                    isReserved: false,
                    location: {
                        start: {
                            line: -1,
                            column: -1,
                        },
                        end: {
                            line: -1,
                            column: -1,
                        },
                        file: "(internal)",
                    },
                },
                new Expr.Literal(increment, statement.increment.location)
            )
        );

        let loopExitReason: Stmt.BlockEnd | undefined;

        if (increment.getValue() > 0) {
            while (
                (this.evaluate(new Expr.Variable(counterName)) as Int32 | Float)
                    .greaterThan(finalValue)
                    .not()
                    .toBoolean()
            ) {
                // execute the block
                try {
                    this.execute(statement.body);
                } catch (reason) {
                    if (reason instanceof Stmt.ExitForReason) {
                        loopExitReason = reason;
                        break;
                    } else {
                        // re-throw returns, runtime errors, etc.
                        throw reason;
                    }
                }

                // then increment the counter
                this.execute(step);
            }
        } else {
            while (
                (this.evaluate(new Expr.Variable(counterName)) as Int32 | Float)
                    .lessThan(finalValue)
                    .not()
                    .toBoolean()
            ) {
                // execute the block
                try {
                    this.execute(statement.body);
                } catch (reason) {
                    if (reason instanceof Stmt.ExitForReason) {
                        loopExitReason = reason;
                        break;
                    } else {
                        // re-throw returns, runtime errors, etc.
                        throw reason;
                    }
                }

                // then increment the counter
                this.execute(step);
            }
        }

        return BrsInvalid.Instance;
    }

    visitForEach(statement: Stmt.ForEach): BrsType {
        let target = this.evaluate(statement.target);
        if (!isIterable(target)) {
            return this.addError(
                new BrsError(
                    `Attempting to iterate across values of non-iterable type ` +
                        ValueKind.toString(target.kind),
                    statement.item.location
                )
            );
        }

        target.getElements().every((element) => {
            this.environment.define(Scope.Function, statement.item.text!, element);

            // execute the block
            try {
                this.execute(statement.body);
            } catch (reason) {
                if (reason instanceof Stmt.ExitForReason) {
                    // break out of the loop
                    return false;
                } else {
                    // re-throw returns, runtime errors, etc.
                    throw reason;
                }
            }

            // keep looping
            return true;
        });

        return BrsInvalid.Instance;
    }

    visitWhile(statement: Stmt.While): BrsType {
        while (this.evaluate(statement.condition).equalTo(BrsBoolean.True).toBoolean()) {
            try {
                this.execute(statement.body);
            } catch (reason) {
                if (reason instanceof Stmt.ExitWhileReason) {
                    break;
                } else {
                    // re-throw returns, runtime errors, etc.
                    throw reason;
                }
            }
        }

        return BrsInvalid.Instance;
    }

    visitIf(statement: Stmt.If): BrsType {
        if (this.evaluate(statement.condition).equalTo(BrsBoolean.True).toBoolean()) {
            this.execute(statement.thenBranch);
            return BrsInvalid.Instance;
        } else {
            for (const elseIf of statement.elseIfs || []) {
                if (this.evaluate(elseIf.condition).equalTo(BrsBoolean.True).toBoolean()) {
                    this.execute(elseIf.thenBranch);
                    return BrsInvalid.Instance;
                }
            }

            if (statement.elseBranch) {
                this.execute(statement.elseBranch);
            }

            return BrsInvalid.Instance;
        }
    }

    visitAnonymousFunction(func: Expr.Function): BrsType {
        return toCallable(func);
    }

    visitLiteral(expression: Expr.Literal): BrsType {
        return expression.value;
    }

    visitArrayLiteral(expression: Expr.ArrayLiteral): RoArray {
        return new RoArray(expression.elements.map((expr) => this.evaluate(expr)));
    }

    visitAALiteral(expression: Expr.AALiteral): BrsType {
        return new RoAssociativeArray(
            expression.elements.map((member) => ({
                name: member.name,
                value: this.evaluate(member.value),
            }))
        );
    }

    visitDottedSet(statement: Stmt.DottedSet) {
        let source = this.evaluate(statement.obj);
        let value = this.evaluate(statement.value);

        if (!isIterable(source)) {
            return this.addError(
                new TypeMismatch({
                    message: "Attempting to set property on non-iterable value",
                    left: {
                        type: source,
                        location: statement.name.location,
                    },
                })
            );
        }

        try {
            source.set(new BrsString(statement.name.text), value);
        } catch (err) {
            return this.addError(new BrsError(err.message, statement.name.location));
        }

        return BrsInvalid.Instance;
    }

    visitIndexedSet(statement: Stmt.IndexedSet) {
        let source = this.evaluate(statement.obj);

        if (!isIterable(source)) {
            return this.addError(
                new TypeMismatch({
                    message: "Attempting to set property on non-iterable value",
                    left: {
                        type: source,
                        location: statement.obj.location,
                    },
                })
            );
        }

        let index = this.evaluate(statement.index);
        if (!isBrsNumber(index) && !isBrsString(index)) {
            return this.addError(
                new TypeMismatch({
                    message: "Attempting to set property on iterable with illegal index type",
                    left: {
                        type: source,
                        location: statement.obj.location,
                    },
                    right: {
                        type: index,
                        location: statement.index.location,
                    },
                })
            );
        }

        let value = this.evaluate(statement.value);

        try {
            source.set(index, value);
        } catch (err) {
            return this.addError(new BrsError(err.message, statement.closingSquare.location));
        }

        return BrsInvalid.Instance;
    }

    visitIncrement(expression: Stmt.Increment) {
        let target = this.evaluate(expression.value);

        if (!isBrsNumber(target)) {
            let operation = expression.token.kind === Lexeme.PlusPlus ? "increment" : "decrement";
            return this.addError(
                new BrsError(
                    `Attempting to ${operation} value of non-numeric type ${ValueKind.toString(
                        target.kind
                    )}`,
                    expression.location
                )
            );
        }

        let result: BrsNumber;
        if (expression.token.kind === Lexeme.PlusPlus) {
            result = target.add(new Int32(1));
        } else {
            result = target.subtract(new Int32(1));
        }

        if (expression.value instanceof Expr.Variable) {
            // store the result of the operation
            this.environment.define(Scope.Function, expression.value.name.text, result);
        } else if (expression.value instanceof Expr.DottedGet) {
            // immediately execute a dotted "set" statement
            this.execute(
                new Stmt.DottedSet(
                    expression.value.obj,
                    expression.value.name,
                    new Expr.Literal(result, expression.location)
                )
            );
        } else if (expression.value instanceof Expr.IndexedGet) {
            // immediately execute an indexed "set" statement
            this.execute(
                new Stmt.IndexedSet(
                    expression.value.obj,
                    expression.value.index,
                    new Expr.Literal(result, expression.location),
                    expression.value.closingSquare
                )
            );
        }

        // always return `invalid`, because ++/-- are purely side-effects in BrightScript
        return BrsInvalid.Instance;
    }

    visitUnary(expression: Expr.Unary) {
        let right = this.evaluate(expression.right);

        switch (expression.operator.kind) {
            case Lexeme.Minus:
                if (isBrsNumber(right)) {
                    return right.multiply(new Int32(-1));
                } else {
                    return this.addError(
                        new BrsError(
                            `Attempting to negate non-numeric value.
                            value type: ${ValueKind.toString(right.kind)}`,
                            expression.operator.location
                        )
                    );
                }
            case Lexeme.Not:
                if (isBrsBoolean(right)) {
                    return right.not();
                } else {
                    return this.addError(
                        new BrsError(
                            `Attempting to NOT non-boolean value.
                            value type: ${ValueKind.toString(right.kind)}`,
                            expression.operator.location
                        )
                    );
                }
        }

        return BrsInvalid.Instance;
    }

    visitVariable(expression: Expr.Variable) {
        try {
            return this.environment.get(expression.name);
        } catch (err) {
            if (err instanceof NotFound) {
                return Uninitialized.Instance;
            }

            throw err;
        }
    }

    evaluate(this: Interpreter, expression: Expr.Expression): BrsType {
        this.location = expression.location;
        this.stack.push(this.location);
        this.reportCoverageHit(expression);

        let value;
        try {
            value = expression.accept<BrsType>(this);
        } finally {
            this.stack.pop();
        }

        return value;
    }

    execute(this: Interpreter, statement: Stmt.Statement): BrsType {
        this.location = statement.location;
        this.stack.push(this.location);
        this.reportCoverageHit(statement);

        let value;
        try {
            value = statement.accept<BrsType>(this);
        } finally {
            this.stack.pop();
        }

        return value;
    }

    /**
     * Emits an error via this processor's `events` property, then throws it.
     * @param err the ParseError to emit then throw
     */
    private addError(err: BrsError): never {
        this.errors.push(err);
        this.events.emit("err", err);
        throw err;
    }
}<|MERGE_RESOLUTION|>--- conflicted
+++ resolved
@@ -42,11 +42,9 @@
 
 import { ComponentDefinition } from "../componentprocessor";
 import pSettle from "p-settle";
-<<<<<<< HEAD
 import { Double } from "../brsTypes/Double";
-=======
 import { CoverageCollector } from "../coverage";
->>>>>>> b5aaa84f
+
 
 /** The set of options used to configure an interpreter's execution. */
 export interface ExecutionOptions {
