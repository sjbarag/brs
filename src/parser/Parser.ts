import { EventEmitter } from "events";

import * as Expr from "./Expression";
type Expression = Expr.Expression;
import * as Stmt from "./Statement";
type Statement = Stmt.Statement;
import { Lexeme, Token, Identifier, Location, ReservedWords } from "../lexer";
import { ParseError } from "./ParseError";

import {
    BrsInvalid,
    BrsBoolean,
    BrsString,
    Int32,
    ValueKind,
    Argument,
    StdlibArgument
} from "../brsTypes";

/** Set of all keywords that end blocks. */
type BlockTerminator =
    Lexeme.ElseIf |
    Lexeme.Else |
    Lexeme.EndFor |
    Lexeme.Next |
    Lexeme.EndIf |
    Lexeme.EndWhile |
    Lexeme.EndSub |
    Lexeme.EndFunction;

/** The set of operators valid for use in assignment statements. */
const assignmentOperators = [
    Lexeme.Equal,
    Lexeme.MinusEqual,
    Lexeme.PlusEqual,
    Lexeme.StarEqual,
    Lexeme.SlashEqual,
    Lexeme.BackslashEqual,
    Lexeme.LeftShiftEqual,
    Lexeme.RightShiftEqual
];

/**
 * List of Lexeme that are permitted as property names
 */
const allowedProperties = [
    Lexeme.And,
    Lexeme.Box,
    Lexeme.CreateObject,
    Lexeme.Dim,
    Lexeme.Else,
    Lexeme.ElseIf,
    Lexeme.End,
    Lexeme.EndFunction,
    Lexeme.EndFor,
    Lexeme.EndIf,
    Lexeme.EndSub,
    Lexeme.EndWhile,
    Lexeme.Eval,
    Lexeme.Exit,
    Lexeme.ExitFor,
    Lexeme.ExitWhile,
    Lexeme.False,
    Lexeme.For,
    Lexeme.ForEach,
    Lexeme.Function,
    Lexeme.GetGlobalAA,
    Lexeme.GetLastRunCompileError,
    Lexeme.GetLastRunRunTimeError,
    Lexeme.Goto,
    Lexeme.If,
    Lexeme.Invalid,
    Lexeme.Let,
    Lexeme.LineNum,
    Lexeme.Next,
    Lexeme.Not,
    Lexeme.ObjFun,
    Lexeme.Or,
    Lexeme.Pos,
    Lexeme.Print,
    Lexeme.Rem,
    Lexeme.Return,
    Lexeme.Step,
    Lexeme.Sub,
    Lexeme.Tab,
    Lexeme.To,
    Lexeme.True,
    Lexeme.Type,
    Lexeme.While,
];

/**
 * List of Lexeme that are allowed as local var identifiers
 */
const allowedIdentifiers = [
    Lexeme.EndFor,
    Lexeme.ExitFor,
    Lexeme.ForEach
];

/**
 * List of string versions of Lexeme that are NOT allowed as local var identifiers.
 * Used to throw more helpful "you can't use a reserved word as an identifier" errors.
 */
export const disallowedIdentifiers = [
    Lexeme.And,
    Lexeme.Box,
    Lexeme.CreateObject,
    Lexeme.Dim,
    Lexeme.Else,
    Lexeme.ElseIf,
    Lexeme.End,
    Lexeme.EndFunction,
    Lexeme.EndIf,
    Lexeme.EndSub,
    Lexeme.EndWhile,
    Lexeme.Eval,
    Lexeme.Exit,
    Lexeme.ExitWhile,
    Lexeme.False,
    Lexeme.For,
    Lexeme.Function,
    Lexeme.GetGlobalAA,
    Lexeme.GetLastRunCompileError,
    Lexeme.GetLastRunRunTimeError,
    Lexeme.Goto,
    Lexeme.If,
    Lexeme.Invalid,
    Lexeme.Let,
    Lexeme.LineNum,
    Lexeme.Next,
    Lexeme.Not,
    Lexeme.ObjFun,
    Lexeme.Or,
    Lexeme.Pos,
    Lexeme.Print,
    Lexeme.Rem,
    Lexeme.Return,
    Lexeme.Step,
    Lexeme.Sub,
    Lexeme.Tab,
    Lexeme.To,
    Lexeme.True,
    Lexeme.Type,
    Lexeme.While,
].map(x => Lexeme[x].toLowerCase());

/** The results of a Parser's parsing pass. */
interface ParseResults {
    /** The statements produced by the parser. */
    statements: Stmt.Statement[];
    /** The errors encountered by the Parser. */
    errors: ParseError[];
}

export class Parser {
    /** Allows consumers to observe errors as they're detected. */
    readonly events = new EventEmitter();

    /**
     * A convenience function, equivalent to `new Parser().parse(toParse)`, that parses an array of
     * `Token`s into an abstract syntax tree that can be executed with the `Interpreter`.
     * @param toParse the array of tokens to parse
     * @returns an array of `Statement` objects that together form the abstract syntax tree of the
     *          program
     */
    static parse(toParse: ReadonlyArray<Token>) {
        return new Parser().parse(toParse);
    }

    /**
     * Convenience function to subscribe to the `err` events emitted by `parser.events`.
     * @param errorHandler the function to call for every Parser error emitted after subscribing
     * @returns an object with a `dispose` function, used to unsubscribe from errors
     */
    public onError(errorHandler: (err: ParseError) => void) {
        this.events.on("err", errorHandler);
        return {
            dispose: () => {
                this.events.removeListener("err", errorHandler);
            }
        };
    }

    /**
     * Convenience function to subscribe to a single `err` event emitted by `parser.events`.
     * @param errorHandler the function to call for the first Parser error emitted after subscribing
     */
    public onErrorOnce(errorHandler: (err: ParseError) => void) {
        this.events.once("err", errorHandler);
    }

    /**
     * Parses an array of `Token`s into an abstract syntax tree that can be executed with the `Interpreter`.
     * @param toParse the array of tokens to parse
     * @returns an array of `Statement` objects that together form the abstract syntax tree of the
     *          program
     */
    parse(toParse: ReadonlyArray<Token>): ParseResults {
        let current = 0;
        let tokens = toParse;

        //the depth of the calls to function declarations. Helps some checks know if they are at the root or not.
        let functionDeclarationLevel = 0;

        function isAtRootLevel() {
            return functionDeclarationLevel === 0;
        }

        let statements: Statement[] = [];

        let errors: ParseError[] = [];

        /**
         * Add an error to the parse results.
         * @param token - the token where the error occurred
         * @param message - the message for this error
         * @returns an error object that can be thrown if the calling code needs to abort parsing
         */
        const addError = (token: Token, message: string) => {
            let err = new ParseError(token, message);
            errors.push(err);
            this.events.emit("err", err);
            return err;
        };

<<<<<<< HEAD
=======
        /**
         * Add an error at the given location. 
         * @param location 
         * @param message 
         */
        const addErrorAtLocation = (location: Location, message: string) => {
            addError({ location: location } as any, message);
        };

>>>>>>> df0c7540
        if (toParse.length === 0) {
            return {
                statements: [],
                errors: []
            };
        }

        try {
            while (!isAtEnd()) {
                let dec = declaration();
                if (dec) {
                    statements.push(dec);
                }
            }

            return { statements: statements, errors: errors };
        } catch (parseError) {
            return {
                statements: [],
                errors: errors
            };
        }

        /**
         * A simple wrapper around `check` to make tests for a `end` identifier.
         * `end` is a keyword, but not reserved, so associative arrays can have properties
         * called `end`; the parser takes on this task.
         * @returns `true` if the next token is an identifier with text `end`, otherwise `false`
         */
        function checkEnd() {
            return check(Lexeme.Identifier) && peek().text.toLowerCase() === "end";
        }

        function declaration(...additionalTerminators: BlockTerminator[]): Statement | undefined {
            try {
                // consume any leading newlines
                while (match(Lexeme.Newline));

                if (check(Lexeme.Sub, Lexeme.Function)) {
                    return functionDeclaration(false);
                }

                if (checkLibrary()) {
                    return libraryStatement();
                }

                // BrightScript is like python, in that variables can be declared without a `var`,
                // `let`, (...) keyword. As such, we must check the token *after* an identifier to figure
                // out what to do with it.
                if (check(Lexeme.Identifier, ...allowedIdentifiers) && checkNext(...assignmentOperators)) {
                    return assignment(...additionalTerminators);
                }

                return statement(...additionalTerminators);
            } catch (error) {
                synchronize();
                return;
            }
        }

        function functionDeclaration(isAnonymous: true): Expr.Function;
        function functionDeclaration(isAnonymous: false): Stmt.Function;
        function functionDeclaration(isAnonymous: boolean) {
            try {
                //certain statements need to know if they are contained within a function body
                //so track the depth here
                functionDeclarationLevel++;
                let startingKeyword = peek();
                let isSub = check(Lexeme.Sub);
                let functionType = advance();
                let name: Identifier;
                let returnType: ValueKind;
                let leftParen: Token;
                let rightParen: Token;

                if (isSub) {
                    returnType = ValueKind.Void;
                } else {
                    returnType = ValueKind.Dynamic;
                }

                if (isAnonymous) {
                    leftParen = consume(`Expected '(' after ${functionType.text}`, Lexeme.LeftParen);
                } else {
                    name = consume(`Expected ${functionType.text} name after '${functionType.text}'`, Lexeme.Identifier) as Identifier;
                    leftParen = consume(`Expected '(' after ${functionType.text} name`, Lexeme.LeftParen);

                    //prevent functions from ending with type designators
                    let lastChar = name.text[name.text.length - 1];
                    if (["$", "%", "!", "#"].indexOf(lastChar) > -1) {
                        //don't throw this error; let the parser continue
                        addError(name, `Function name '${name.text}' cannot end with type designator '${lastChar}'`);
                    }
                }

                let args: Argument[] = [];
                if (!check(Lexeme.RightParen)) {
                    do {
                        if (args.length >= Expr.Call.MaximumArguments) {
                            throw addError(peek(), `Cannot have more than ${Expr.Call.MaximumArguments} arguments`);
                        }

                        args.push(signatureArgument());
                    } while (match(Lexeme.Comma));
                }
                rightParen = advance();

                let maybeAs = peek();
                if (check(Lexeme.Identifier) && maybeAs.text.toLowerCase() === "as") {
                    advance();
                    if (isSub) {
                        throw addError(previous(), "'Sub' functions are always void returns, and can't have 'as' clauses");
                    }

                    let typeToken = advance();
                    let typeString = typeToken.text || "";
                    let maybeReturnType = ValueKind.fromString(typeString);

                    if (!maybeReturnType) {
                        throw addError(typeToken, `Function return type '${typeString}' is invalid`);
                    }

                    returnType = maybeReturnType;
                }

                args.reduce((haveFoundOptional: boolean, arg: Argument) => {
                    if (haveFoundOptional && !arg.defaultValue) {
                        throw addError(
                            {
                                kind: Lexeme.Identifier,
                                text: arg.name.text,
                                isReserved: ReservedWords.has(arg.name.text),
                                location: arg.location
                            },
                            `Argument '${arg.name.text}' has no default value, but comes after arguments with default values`
                        );
                    }

                    return haveFoundOptional || !!arg.defaultValue;
                }, false);

                consume(`Expected newline or ':' after ${functionType.text} signature`, Lexeme.Newline, Lexeme.Colon);
                //support ending the function with `end sub` OR `end function`
                let body = block(Lexeme.EndSub, Lexeme.EndFunction);
                if (!body) {
                    throw addError(peek(), `Expected 'end ${functionType.text}' to terminate ${functionType.text} block`);
                }
                // consume 'end sub' or 'end function'
                let endingKeyword = advance();
                let expectedEndKind = isSub ? Lexeme.EndSub : Lexeme.EndFunction;

                //if `function` is ended with `end sub`, or `sub` is ended with `end function`, then
                //add an error but don't hard-fail so the AST can continue more gracefully
                if (endingKeyword.kind !== expectedEndKind) {
                    addError(endingKeyword, `Expected 'end ${functionType.text}' to terminate ${functionType.text} block`);
                }

                let func = new Expr.Function(args, returnType, body, startingKeyword, endingKeyword);

                if (isAnonymous) {
                    return func;
                } else {
                    // only consume trailing newlines in the statement context; expressions
                    // expect to handle their own trailing whitespace
                    while (match(Lexeme.Newline));
                    return new Stmt.Function(name!, func);
                }
            } finally {
                functionDeclarationLevel--;
            }
        }

        function signatureArgument(): Argument {
            if (!check(Lexeme.Identifier)) {
                throw addError(peek(), `Expected argument name, but received '${peek().text || ""}'`);
            }

            let name = advance();
            let type: ValueKind = ValueKind.Dynamic;
            let typeToken: Token | undefined;
            let defaultValue;

            // parse argument default value
            if (match(Lexeme.Equal)) {
                // it seems any expression is allowed here -- including ones that operate on other arguments!
                defaultValue = expression();
            }

            let next = peek();
            if (check(Lexeme.Identifier) && next.text && next.text.toLowerCase() === "as") {
                // 'as' isn't a reserved word, so it can't be lexed into an As token without the lexer
                // understanding language context.  That's less than ideal, so we'll have to do some
                // more intelligent comparisons to detect the 'as' sometimes-keyword here.
                advance();

                typeToken = advance();
                let typeValueKind = ValueKind.fromString(typeToken.text);

                if (!typeValueKind) {
                    throw addError(typeToken, `Function parameter '${name.text}' is of invalid type '${typeToken.text}'`);
                }

                type = typeValueKind;
            }

            return {
                name: name,
                type: {
                    kind: type,
                    location: typeToken ? typeToken.location : StdlibArgument.InternalLocation
                },
                defaultValue: defaultValue,
                location: {
                    file: name.location.file,
                    start: name.location.start,
                    end: typeToken ? typeToken.location.end : name.location.end
                }
            };
        }

        function assignment(...additionalterminators: Lexeme[]): Stmt.Assignment {
            let name = advance() as Identifier;
            //add error if name is a reserved word that cannot be used as an identifier
            if (disallowedIdentifiers.indexOf(name.text.toLowerCase()) > -1) {
                //don't throw...this is fully recoverable
                addError(name, `Cannot use reserved word "${name.text}" as an identifier`);
            }
            let operator = consume(
                `Expected operator ('=', '+=', '-=', '*=', '/=', '\\=', '^=', '<<=', or '>>=') after idenfifier '${name.text}'`,
                ...assignmentOperators
            );

            let value = expression();
            if (!check(...additionalterminators)) {
                consume("Expected newline or ':' after assignment", Lexeme.Newline, Lexeme.Colon, Lexeme.Eof, ...additionalterminators);
            }

            if (operator.kind === Lexeme.Equal) {
                return new Stmt.Assignment(
                    { equals: operator },
                    name,
                    value
                );
            } else {
                return new Stmt.Assignment(
                    { equals: operator },
                    name,
                    new Expr.Binary(new Expr.Variable(name), operator, value)
                );
            }
        }

        function checkLibrary() {
            let isLibraryIdentifier = check(Lexeme.Identifier) && peek().text.toLowerCase() === "library";
            //if we are at the top level, any line that starts with "library" should be considered a library statement
            if (isAtRootLevel() && isLibraryIdentifier) {
                return true;
            }
            //not at root level, library statements are all invalid here, but try to detect if the tokens look
            //like a library statement (and let the libraryStatement function handle emitting the errors)
            else if (isLibraryIdentifier && checkNext(Lexeme.String)) {
                return true;
            }
            //definitely not a library statement
            else {
                return false;
            }
        }

        function statement(...additionalterminators: BlockTerminator[]): Statement | undefined {
            if (checkLibrary()) { return libraryStatement(); }

            if (check(Lexeme.If)) { return ifStatement(); }

            if (check(Lexeme.Print)) { return printStatement(...additionalterminators); }

            if (check(Lexeme.While)) { return whileStatement(); }

            if (check(Lexeme.ExitWhile)) { return exitWhile(); }

            if (check(Lexeme.For)) { return forStatement(); }

            if (check(Lexeme.ForEach)) { return forEachStatement(); }

            if (check(Lexeme.ExitFor)) { return exitFor(); }

            if (checkEnd()) { return endStatement(); }

            if (match(Lexeme.Return)) { return returnStatement(); }

            // TODO: support multi-statements
            return setStatement(...additionalterminators);
        }

        function whileStatement(): Stmt.While {
            const whileKeyword = advance();
            const condition = expression();

            consume("Expected newline after 'while ...condition...'", Lexeme.Newline);
            const whileBlock = block(Lexeme.EndWhile);
            if (!whileBlock) {
                throw addError(peek(), "Expected 'end while' to terminate while-loop block");
            }
            const endWhile = advance();
            while (match(Lexeme.Newline));

            return new Stmt.While(
                { while: whileKeyword, endWhile: endWhile },
                condition,
                whileBlock
            );
        }

        function exitWhile(): Stmt.ExitWhile {
            let keyword = advance();
            consume("Expected newline after 'exit while'", Lexeme.Newline);
            while (match(Lexeme.Newline)) { }
            return new Stmt.ExitWhile({ exitWhile: keyword });
        }

        function forStatement(): Stmt.For {
            const forKeyword = advance();
            const initializer = assignment(Lexeme.To);
            const to = advance();
            const finalValue = expression();
            let increment: Expression | undefined;
            let step: Token | undefined;

            if (check(Lexeme.Step)) {
                step = advance();
                increment = expression();
            } else {
                // BrightScript for/to/step loops default to a step of 1 if no `step` is provided
                increment = new Expr.Literal(new Int32(1), peek().location);
            }
            while (match(Lexeme.Newline));

            let body = block(Lexeme.EndFor, Lexeme.Next);
            if (!body) {
                throw addError(peek(), "Expected 'end for' or 'next' to terminate for-loop block");
            }
            let endFor = advance();
            while (match(Lexeme.Newline));

            // WARNING: BrightScript doesn't delete the loop initial value after a for/to loop! It just
            // stays around in scope with whatever value it was when the loop exited.
            return new Stmt.For(
                {
                    for: forKeyword,
                    to: to,
                    step: step,
                    endFor: endFor
                },
                initializer,
                finalValue,
                increment,
                body
            );
        }

        function forEachStatement(): Stmt.ForEach {
            let forEach = advance();
            let name = advance();

            let maybeIn = peek();
            if (check(Lexeme.Identifier) && maybeIn.text.toLowerCase() === "in") {
                advance();
            } else {
                throw addError(maybeIn, "Expected 'in' after 'for each <name>'");
            }

            let target = expression();
            if (!target) {
                throw addError(peek(), "Expected target object to iterate over");
            }
            advance();
            while (match(Lexeme.Newline));

            let body = block(Lexeme.EndFor, Lexeme.Next);
            if (!body) {
                throw addError(peek(), "Expected 'end for' or 'next' to terminate for-loop block");
            }
            let endFor = advance();
            while (match(Lexeme.Newline));

            return new Stmt.ForEach(
                {
                    forEach: forEach,
                    in: maybeIn,
                    endFor: endFor
                },
                name,
                target,
                body
            );
        }

        function exitFor(): Stmt.ExitFor {
            let keyword = advance();
            consume("Expected newline after 'exit for'", Lexeme.Newline);
            while (match(Lexeme.Newline)) { }
            return new Stmt.ExitFor({ exitFor: keyword });
        }

        function libraryStatement(): Stmt.Library | undefined {
            let libraryStatement = new Stmt.Library({
                library: advance(),
                //grab the next token only if it's a string
                filePath: check(Lexeme.String) ? advance() : undefined
            });

            //no token following library keyword token
            if (!libraryStatement.tokens.filePath && check(Lexeme.Newline, Lexeme.Colon)) {
                addErrorAtLocation(libraryStatement.tokens.library.location, `Missing string literal after ${libraryStatement.tokens.library.text} keyword`);
            }
            //does not have a string literal as next token
            else if (!libraryStatement.tokens.filePath && peek().kind === Lexeme.Newline) {
                addErrorAtLocation(peek().location, `Expected string literal after ${libraryStatement.tokens.library.text} keyword`);

            }

            //consume all tokens until the end of the line
            let invalidTokens = consumeUntil(Lexeme.Newline, Lexeme.Eof, Lexeme.Colon);

            if (invalidTokens.length > 0) {
                //add an error for every invalid token
                for (let invalidToken of invalidTokens) {
                    addErrorAtLocation(invalidToken.location, `Found unexpected token '${invalidToken.text}' after library statement`);
                }
            }

            //libraries must be at the very top of the file before any other declarations.
            let isAtTopOfFile = true;
            for (let statement of statements) {
                //if we found a non-library statement, this statement is not at the top of the file
                if (!(statement instanceof Stmt.Library)) {
                    isAtTopOfFile = false;
                }
            }

            //libraries must be a root-level statement (i.e. NOT nested inside of functions)
            if (!isAtRootLevel() || !isAtTopOfFile) {
                addErrorAtLocation(libraryStatement.location, "Library statements may only appear at the top of a file");
            }
            //consume to the next newline, eof, or colon
            while (match(Lexeme.Newline, Lexeme.Eof, Lexeme.Colon));
            return libraryStatement;
        }

        function ifStatement(): Stmt.If {
            const ifToken = advance();
            const startingLine = ifToken.location;

            const condition = expression();
            let thenBranch: Stmt.Block;
            let elseIfBranches: Stmt.ElseIf[] = [];
            let elseBranch: Stmt.Block | undefined;

            let then: Token | undefined;
            let elseIfTokens: Token[] = [];
            let endIf: Token | undefined;

            /**
             * A simple wrapper around `check`, to make tests for a `then` identifier.
             * As with many other words, "then" is a keyword but not reserved, so associative
             * arrays can have properties called "then".  It's a valid identifier sometimes, so the
             * parser has to take on the burden of understanding that I guess.
             * @returns `true` if the next token is an identifier with text "then", otherwise `false`.
             */
            function checkThen() {
                return check(Lexeme.Identifier) && peek().text.toLowerCase() === "then";
            }

            if (checkThen()) {
                // `then` is optional after `if ...condition...`, so only advance to the next token if `then` is present
                then = advance();
            }

            if (match(Lexeme.Newline)) {
                // we're parsing a multi-line ("block") form of the BrightScript if/then/else and must find
                // a trailing "end if"

                let maybeThenBranch = block(Lexeme.EndIf, Lexeme.Else, Lexeme.ElseIf);
                if (!maybeThenBranch) {
                    throw addError(peek(), "Expected 'end if', 'else if', or 'else' to terminate 'then' block");
                }

                let blockEnd = previous();
                if (blockEnd.kind === Lexeme.EndIf) {
                    endIf = blockEnd;
                }

                thenBranch = maybeThenBranch;
                match(Lexeme.Newline);

                // attempt to read a bunch of "else if" clauses
                while (check(Lexeme.ElseIf)) {
                    elseIfTokens.push(advance());
                    let elseIfCondition = expression();
                    if (checkThen()) {
                        // `then` is optional after `else if ...condition...`, so only advance to the next token if `then` is present
                        advance();
                    }
                    match(Lexeme.Newline);
                    let elseIfThen = block(Lexeme.EndIf, Lexeme.Else, Lexeme.ElseIf);
                    if (!elseIfThen) {
                        throw addError(peek(), "Expected 'end if', 'else if', or 'else' to terminate 'then' block");
                    }

                    let blockEnd = previous();
                    if (blockEnd.kind === Lexeme.EndIf) {
                        endIf = blockEnd;
                    }

                    elseIfBranches.push({
                        condition: elseIfCondition,
                        thenBranch: elseIfThen
                    });
                }

                if (match(Lexeme.Else)) {
                    match(Lexeme.Newline);
                    elseBranch = block(Lexeme.EndIf);
                    advance(); // skip past "end if"
                    match(Lexeme.Newline);
                } else {
                    match(Lexeme.Newline);
                    endIf = consume(
                        `Expected 'end if' to close 'if' statement started on line ${startingLine}`,
                        Lexeme.EndIf
                    );
                    match(Lexeme.Newline);
                }
            } else {
                let thenStatement = declaration(Lexeme.ElseIf, Lexeme.Else);
                if (!thenStatement) {
                    throw addError(peek(), "Expected a statement to follow 'if ...condition... then'");
                }
                thenBranch = new Stmt.Block([thenStatement], peek().location);

                while (match(Lexeme.ElseIf)) {
                    let elseIf = previous();
                    let elseIfCondition = expression();
                    if (checkThen()) {
                        // `then` is optional after `else if ...condition...`, so only advance to the next token if `then` is present
                        advance();
                    }

                    let elseIfThen = declaration(Lexeme.ElseIf, Lexeme.Else);
                    if (!elseIfThen) {
                        throw addError(peek(), `Expected a statement to follow '${elseIf.text} ...condition... then'`);
                    }

                    elseIfBranches.push({
                        condition: elseIfCondition,
                        thenBranch: new Stmt.Block([elseIfThen], peek().location)
                    });
                }

                if (match(Lexeme.Else)) {
                    let elseStatement = declaration();
                    if (!elseStatement) {
                        throw addError(peek(), `Expected a statement to follow 'else'`);
                    }
                    elseBranch = new Stmt.Block([elseStatement], peek().location);
                }
            }

            return new Stmt.If(
                {
                    if: ifToken,
                    then: then,
                    elseIfs: elseIfTokens,
                    endIf: endIf
                },
                condition,
                thenBranch,
                elseIfBranches,
                elseBranch
            );
        }

        function setStatement(...additionalTerminators: BlockTerminator[]): Stmt.DottedSet | Stmt.IndexedSet | Stmt.Expression | Stmt.Increment {
            /**
             * Attempts to find an expression-statement or an increment statement.
             * While calls are valid expressions _and_ statements, increment (e.g. `foo++`)
             * statements aren't valid expressions. They _do_ however fall under the same parsing
             * priority as standalone function calls though, so we cann parse them in the same way.
             */
            function _expressionStatement(): Stmt.Expression | Stmt.Increment {
                let expressionStart = peek();

                if (check(Lexeme.PlusPlus, Lexeme.MinusMinus)) {
                    let operator = advance();

                    if (check(Lexeme.PlusPlus, Lexeme.MinusMinus)) {
                        throw addError(peek(), "Consecutive increment/decrement operators are not allowed");
                    } else if (expr instanceof Expr.Call) {
                        throw addError(expressionStart, "Increment/decrement operators are not allowed on the result of a function call");
                    }

                    while (match(Lexeme.Newline, Lexeme.Colon));

                    return new Stmt.Increment(expr, operator);
                }

                if (!check(...additionalTerminators)) {
                    consume("Expected newline or ':' after expression statement", Lexeme.Newline, Lexeme.Colon, Lexeme.Eof);
                }

                if (expr instanceof Expr.Call) {
                    return new Stmt.Expression(expr);
                }

                throw addError(expressionStart, "Expected statement or function call, but received an expression");
            }

            let expr = call();
            if (check(...assignmentOperators) && !(expr instanceof Expr.Call)) {
                let left = expr;
                let operator = advance();
                let right = expression();

                // Create a dotted or indexed "set" based on the left-hand side's type
                if (left instanceof Expr.IndexedGet) {
                    consume("Expected newline or ':' after indexed 'set' statement", Lexeme.Newline, Lexeme.Colon, Lexeme.Eof);

                    return new Stmt.IndexedSet(
                        left.obj,
                        left.index,
                        operator.kind === Lexeme.Equal ? right : new Expr.Binary(left, operator, right),
                        left.closingSquare,
                    );
                } else if (left instanceof Expr.DottedGet) {
                    consume("Expected newline or ':' after dotted 'set' statement", Lexeme.Newline, Lexeme.Colon, Lexeme.Eof);

                    return new Stmt.DottedSet(
                        left.obj,
                        left.name,
                        operator.kind === Lexeme.Equal ? right : new Expr.Binary(left, operator, right),
                    );
                } else {
                    return _expressionStatement();
                }
            } else {
                return _expressionStatement();
            }
        }

        function printStatement(...additionalterminators: BlockTerminator[]): Stmt.Print {
            let printKeyword = advance();

            let values: (Expr.Expression | Stmt.PrintSeparator.Tab | Stmt.PrintSeparator.Space)[] = [];
            values.push(expression());

            while (!check(Lexeme.Newline, Lexeme.Colon, ...additionalterminators) && !isAtEnd()) {
                if (check(Lexeme.Semicolon)) {
                    values.push(advance() as Stmt.PrintSeparator.Space);
                }

                if (check(Lexeme.Comma)) {
                    values.push(advance() as Stmt.PrintSeparator.Tab);
                }

                if (!check(Lexeme.Newline, Lexeme.Colon) && !isAtEnd()) {
                    values.push(expression());
                }
            }

            if (!check(...additionalterminators)) {
                consume("Expected newline or ':' after printed values", Lexeme.Newline, Lexeme.Colon, Lexeme.Eof);
            }

            return new Stmt.Print({ print: printKeyword }, values);
        }

        /**
         * Parses a return statement with an optional return value.
         * @returns an AST representation of a return statement.
         */
        function returnStatement(): Stmt.Return {
            let tokens = { return: previous() };

            if (check(Lexeme.Colon, Lexeme.Newline, Lexeme.Eof)) {
                while (match(Lexeme.Colon, Lexeme.Newline, Lexeme.Eof));
                return new Stmt.Return(tokens);
            }

            let toReturn = expression();
            while (match(Lexeme.Newline));

            return new Stmt.Return(tokens, toReturn);
        }

        /**
         * Parses an `end` statement
         * @returns an AST representation of an `end` statement.
         */
        function endStatement(): Stmt.End {
            let tokens = { end: advance() };

            while (match(Lexeme.Newline));

            return new Stmt.End(tokens);
        }

        /**
         * Parses a block, looking for a specific terminating Lexeme to denote completion.
         * @param terminators the token(s) that signifies the end of this block; all other terminators are
         *                    ignored.
         */
        function block(...terminators: BlockTerminator[]): Stmt.Block | undefined {
            let startingToken = peek();

            const statements: Statement[] = [];
            while (!check(...terminators) && !isAtEnd()) {
                //grab the location of the current token
                let loopCurrent = current;
                let dec = declaration();

                if (dec) {
                    statements.push(dec);
                } else {
                    //something went wrong. reset to the top of the loop
                    current = loopCurrent;

                    //scrap the entire line
                    consumeUntil(Lexeme.Colon, Lexeme.Newline, Lexeme.Eof);
                    //trash the newline character so we start the next iteraion on the next line
                    advance();
                }
            }

            if (isAtEnd()) {
                return undefined;
                // TODO: Figure out how to handle unterminated blocks well
            }

            return new Stmt.Block(statements, startingToken.location);
        }

        function expression(): Expression {
            return anonymousFunction();
        }

        function anonymousFunction(): Expression {
            if (check(Lexeme.Sub, Lexeme.Function)) {
                return functionDeclaration(true);
            }

            return boolean();
        }

        function boolean(): Expression {
            let expr = relational();

            while (match(Lexeme.And, Lexeme.Or)) {
                let operator = previous();
                let right = relational();
                expr = new Expr.Binary(expr, operator, right);
            }

            return expr;
        }

        function relational(): Expression {
            let expr = additive();

            while (match(
                Lexeme.Equal,
                Lexeme.LessGreater,
                Lexeme.Greater,
                Lexeme.GreaterEqual,
                Lexeme.Less,
                Lexeme.LessEqual
            )) {
                let operator = previous();
                let right = additive();
                expr = new Expr.Binary(expr, operator, right);
            }

            return expr;
        }

        // TODO: bitshift

        function additive(): Expression {
            let expr = multiplicative();

            while (match(Lexeme.Plus, Lexeme.Minus)) {
                let operator = previous();
                let right = multiplicative();
                expr = new Expr.Binary(expr, operator, right);
            }

            return expr;
        }

        function multiplicative(): Expression {
            let expr = exponential();

            while (match(Lexeme.Slash, Lexeme.Backslash, Lexeme.Star, Lexeme.Mod)) {
                let operator = previous();
                let right = exponential();
                expr = new Expr.Binary(expr, operator, right);
            }

            return expr;
        }

        function exponential(): Expression {
            let expr = prefixUnary();

            while (match(Lexeme.Caret)) {
                let operator = previous();
                let right = prefixUnary();
                expr = new Expr.Binary(expr, operator, right);
            }

            return expr;
        }

        function prefixUnary(): Expression {
            if (match(Lexeme.Not, Lexeme.Minus)) {
                let operator = previous();
                let right = prefixUnary();
                return new Expr.Unary(operator, right);
            }

            return call();
        }

        function call(): Expression {
            let expr = primary();

            while (true) {
                if (match(Lexeme.LeftParen)) {
                    expr = finishCall(expr);
                } else if (match(Lexeme.LeftSquare)) {
                    while (match(Lexeme.Newline));

                    let index = expression();

                    while (match(Lexeme.Newline));
                    let closingSquare = consume("Expected ']' after array or object index", Lexeme.RightSquare);

                    expr = new Expr.IndexedGet(expr, index, closingSquare);
                } else if (match(Lexeme.Dot)) {
                    while (match(Lexeme.Newline));

                    let name = consume("Expected property name after '.'", Lexeme.Identifier, ...allowedProperties);

                    // force it into an identifier so the AST makes some sense
                    name.kind = Lexeme.Identifier;

                    expr = new Expr.DottedGet(expr, name as Identifier);
                } else {
                    break;
                }
            }

            return expr;
        }

        function finishCall(callee: Expression): Expression {
            let args = [];
            while (match(Lexeme.Newline));

            if (!check(Lexeme.RightParen)) {
                do {
                    while (match(Lexeme.Newline));

                    if (args.length >= Expr.Call.MaximumArguments) {
                        throw addError(peek(), `Cannot have more than ${Expr.Call.MaximumArguments} arguments`);
                    }
                    args.push(expression());
                } while (match(Lexeme.Comma));
            }

            while (match(Lexeme.Newline));
            const closingParen = consume("Expected ')' after function call arguments", Lexeme.RightParen);

            return new Expr.Call(callee, closingParen, args);
        }

        function primary(): Expression {
            switch (true) {
                case match(Lexeme.False): return new Expr.Literal(BrsBoolean.False, previous().location);
                case match(Lexeme.True): return new Expr.Literal(BrsBoolean.True, previous().location);
                case match(Lexeme.Invalid): return new Expr.Literal(BrsInvalid.Instance, previous().location);
                case match(
                    Lexeme.Integer,
                    Lexeme.LongInteger,
                    Lexeme.Float,
                    Lexeme.Double,
                    Lexeme.String
                ):
                    return new Expr.Literal(previous().literal!, previous().location);
                case match(Lexeme.Identifier):
                    return new Expr.Variable(previous() as Identifier);
                case match(Lexeme.LeftParen):
                    let left = previous();
                    let expr = expression();
                    let right = consume("Unmatched '(' - expected ')' after expression", Lexeme.RightParen);
                    return new Expr.Grouping(
                        { left: left, right: right },
                        expr
                    );
                case match(Lexeme.LeftSquare):
                    let elements: Expression[] = [];
                    let openingSquare = previous();

                    while (match(Lexeme.Newline));

                    if (!match(Lexeme.RightSquare)) {
                        elements.push(expression());

                        while (match(Lexeme.Comma, Lexeme.Newline)) {
                            while (match(Lexeme.Newline));

                            if (check(Lexeme.RightSquare)) {
                                break;
                            }

                            elements.push(expression());
                        }

                        consume("Unmatched '[' - expected ']' after array literal", Lexeme.RightSquare);
                    }

                    let closingSquare = previous();

                    //consume("Expected newline or ':' after array literal", Lexeme.Newline, Lexeme.Colon, Lexeme.Eof);
                    return new Expr.ArrayLiteral(elements, openingSquare, closingSquare);
                case match(Lexeme.LeftBrace):
                    let openingBrace = previous();
                    let members: Expr.AAMember[] = [];

                    function key() {
                        let k;
                        if (check(Lexeme.Identifier, ...allowedProperties)) {
                            k = new BrsString(advance().text!);
                        } else if (check(Lexeme.String)) {
                            k = advance().literal! as BrsString;
                        } else {
                            throw addError(
                                peek(),
                                `Expected identifier or string as associative array key, but received '${peek().text || ""}'`
                            );
                        }

                        consume("Expected ':' between associative array key and value", Lexeme.Colon);
                        return k;
                    }

                    while (match(Lexeme.Newline));

                    if (!match(Lexeme.RightBrace)) {
                        members.push({
                            name: key(),
                            value: expression()
                        });

                        while (match(Lexeme.Comma, Lexeme.Newline, Lexeme.Colon)) {
                            while (match(Lexeme.Newline, Lexeme.Colon));

                            if (check(Lexeme.RightBrace)) {
                                break;
                            }

                            members.push({
                                name: key(),
                                value: expression()
                            });
                        }

                        consume("Unmatched '{' - expected '}' after associative array literal", Lexeme.RightBrace);
                    }

                    let closingBrace = previous();

                    return new Expr.AALiteral(members, openingBrace, closingBrace);
                case match(Lexeme.Pos, Lexeme.Tab):
                    let token = Object.assign(previous(), { kind: Lexeme.Identifier }) as Identifier;
                    return new Expr.Variable(token);
                case check(Lexeme.Function, Lexeme.Sub):
                    return anonymousFunction();
                default:
                    throw addError(peek(), `Found unexpected token '${peek().text}'`);
            }
        }

        function match(...lexemes: Lexeme[]) {
            for (let lexeme of lexemes) {
                if (check(lexeme)) {
                    advance();
                    return true;
                }
            }

            return false;
        }

        /**
         * Consume tokens until one of the `stopLexemes` is encountered
         * @param lexemes
         * @return - the list of tokens consumed, EXCLUDING the `stopLexeme` (you can use `peek()` to see which one it was)
         */
        function consumeUntil(...stopLexemes: Lexeme[]) {
            let result = [] as Token[];
            //take tokens until we encounter one of the stopLexemes
            while (stopLexemes.indexOf(peek().kind) === -1) {
                result.push(advance());
            }
            return result;
        }

        function consume(message: string, ...lexemes: Lexeme[]): Token {
            let foundLexeme = lexemes.map(lexeme => peek().kind === lexeme)
                .reduce(
                    (foundAny, foundCurrent) => foundAny || foundCurrent,
                    false
                );

            if (foundLexeme) { return advance(); }
            throw addError(peek(), message);
        }

        function advance(): Token {
            if (!isAtEnd()) { current++; }
            return previous();
        }

        function check(...lexemes: Lexeme[]) {
            if (isAtEnd()) { return false; }

            return lexemes.some(lexeme => peek().kind === lexeme);
        }

        function checkNext(...lexemes: Lexeme[]) {
            if (isAtEnd()) { return false; }

            return lexemes.some(lexeme => peekNext().kind === lexeme);
        }

        function isAtEnd() {
            return peek().kind === Lexeme.Eof;
        }

        function peekNext() {
            if (isAtEnd()) { return peek(); }
            return tokens[current + 1];
        }

        function peek() {
            return tokens[current];
        }

        function previous() {
            return tokens[current - 1];
        }

        function synchronize() {
            advance(); // skip the erroneous token

            while (!isAtEnd()) {
                if (previous().kind === Lexeme.Newline || previous().kind === Lexeme.Colon) {
                    // newlines and ':' characters separate statements
                    return;
                }

                switch (peek().kind) {
                    case Lexeme.Function:
                    case Lexeme.Sub:
                    case Lexeme.If:
                    case Lexeme.For:
                    case Lexeme.ForEach:
                    case Lexeme.While:
                    case Lexeme.Print:
                    case Lexeme.Return:
                        // start parsing again from the next block starter or obvious
                        // expression start
                        return;
                }

                advance();
            }
        }
    }
}<|MERGE_RESOLUTION|>--- conflicted
+++ resolved
@@ -224,8 +224,6 @@
             return err;
         };
 
-<<<<<<< HEAD
-=======
         /**
          * Add an error at the given location. 
          * @param location 
@@ -235,7 +233,6 @@
             addError({ location: location } as any, message);
         };
 
->>>>>>> df0c7540
         if (toParse.length === 0) {
             return {
                 statements: [],
