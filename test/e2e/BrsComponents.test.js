--- conflicted
+++ resolved
@@ -119,7 +119,6 @@
             "2",
             "children size: ",
             "2",
-<<<<<<< HEAD
             //ifSGNodeFocus tests
             "is parent in focus chain: ",
             "false",
@@ -131,7 +130,6 @@
             "false",
             "does child2 have focus: ",
             "true",
-=======
             //ifNodeDict tests
             "find node that does not exist: ",
             "invalid",
@@ -147,7 +145,6 @@
             "Cousin-2",
             "node finds its grandparent: ",
             "root-node",
->>>>>>> 3bd344d6
         ]);
     });
 
