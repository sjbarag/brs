const { execute } = require("../../lib/");
const { createMockStreams, resourceFile, allArgs } = require("./E2ETests");
const lolex = require("lolex");

describe("end to end brightscript functions", () => {
    let outputStreams;
    let clock;

    beforeAll(() => {
        clock = lolex.install({ now: 1547072370937 });
        outputStreams = createMockStreams();
    });

    afterEach(() => {
        jest.resetAllMocks();
    });

    afterAll(() => {
        clock.uninstall();
        jest.restoreAllMocks();
    });

    test("components/roArray.brs", async () => {
        await execute([resourceFile("components", "roArray.brs")], outputStreams);

        expect(allArgs(outputStreams.stdout.write).filter(arg => arg !== "\n")).toEqual([
            "array length: ",
            "4",
            "last element: ",
            "sit",
            "first element: ",
            "lorem",
            "can delete elements: ",
            "true",
            "can empty itself: ",
            "true",
        ]);
    });

    test("components/roAssociativeArray.brs", async () => {
        await execute([resourceFile("components", "roAssociativeArray.brs")], outputStreams);

        expect(allArgs(outputStreams.stdout.write).filter(arg => arg !== "\n")).toEqual([
            "AA size: ",
            "3",
            "AA keys size: ",
            "3",
            "AA items size: ",
            "3",
            "can delete elements: ",
            "true",
            "can look up elements: ",
            "true",
            "can look up elements (brackets): ",
            "true",
            "can check for existence: ",
            "true",
            "can empty itself: ",
            "true",
        ]);
    });

    test("components/roTimespan.brs", async () => {
        await execute([resourceFile("components", "roTimespan.brs")], outputStreams);

        expect(allArgs(outputStreams.stdout.write).filter(arg => arg !== "\n")).toEqual([
            "can return seconds from date until now: ",
            "373447701",
            "can return 2077252342 for date that can't be parsed: ",
            "2077252342",
        ]);
    });

    test("components/roSGNode.brs", async () => {
        await execute([resourceFile("components", "roSGNode.brs")], outputStreams);

        expect(allArgs(outputStreams.stdout.write).filter(arg => arg !== "\n")).toEqual([
            "node size: ",
            "7",
            "node keys size: ",
            "7",
            "node items size: ",
            "7",
            "can delete elements: ",
            "true",
            "can look up elements: ",
            "true",
            "can look up elements (brackets): ",
            "true",
            "can check for existence: ",
            "true",
            "can empty itself: ",
            "true",
<<<<<<< HEAD
            "node size: ",
            "3",
            "node size: ",
            "2",
            "field3 in node is: ",
            "false",
            "field3 in node now is: ",
            "true",
            "field1 in node now is: ",
            "hello",
            "field3 in node now is: ",
            "false",
=======
            //ifNodeChildren tests
            "parent child count: ",
            "0",
            "get same parent from child: ",
            "true",
            "parent child count: ",
            "1",
            "parent child count: ",
            "2",
            "parent child count: ",
            "3",
            "parent child count: ",
            "2",
            "children size: ",
            "2",
>>>>>>> 9d5758a7
        ]);
    });

    test("components/roRegex.brs", async () => {
        await execute([resourceFile("components", "roRegex.brs")], outputStreams);

        expect(allArgs(outputStreams.stdout.write).filter(arg => arg !== "\n")).toEqual([
            "HeLlO_123_WoRlD is match of hello_[0-9]*_world: ",
            "true",
            "goodbye_123_WoRlD isn't match of hello_[0-9]*_world: ",
            "true",
            "Replacing ',' in 2019,03,26 by '-' on first occurrence: ",
            "2019-03,26",
            "Replacing ',' in 2019,03,26 by '-' on all occurrences: ",
            "2019-03-26",
            "Split by ',': [ ",
            "2019",
            " ",
            "03",
            " ",
            "26",
            " ]",
            "First match: [ ",
            "123",
            " ]",
            "All matches: [ ",
            "[ ",
            "123",
            " ]",
            "[ ",
            "456",
            " ]",
            "[ ",
            "789",
            " ]",
            " ]",
        ]);
    });

    test("components/roString.brs", async () => {
        await execute([resourceFile("components", "roString.brs")], outputStreams);

        expect(allArgs(outputStreams.stderr.write)).toEqual([]);
        expect(allArgs(outputStreams.stdout.write).filter(arg => arg !== "\n")).toEqual([
            "true", // comparison
            "5", // length
            "b", // split("/")[1]
            "%F0%9F%90%B6", // dog emoji, uri-encoded
            "🐶", // uri-encoded dog emoji, decoded
        ]);
    });
});<|MERGE_RESOLUTION|>--- conflicted
+++ resolved
@@ -91,7 +91,7 @@
             "true",
             "can empty itself: ",
             "true",
-<<<<<<< HEAD
+            //ifNodeField tests
             "node size: ",
             "3",
             "node size: ",
@@ -104,7 +104,6 @@
             "hello",
             "field3 in node now is: ",
             "false",
-=======
             //ifNodeChildren tests
             "parent child count: ",
             "0",
@@ -120,7 +119,6 @@
             "2",
             "children size: ",
             "2",
->>>>>>> 9d5758a7
         ]);
     });
 
