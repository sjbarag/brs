--- conflicted
+++ resolved
@@ -271,7 +271,6 @@
         ]);
     });
 
-<<<<<<< HEAD
     test("components/customComponent.brs", async () => {
         outputStreams.root = __dirname + "/resources";
         await execute([resourceFile("components", "customComponent.brs")], outputStreams);
@@ -287,7 +286,9 @@
             "advancedField!",
             "node.advancedIntField: ",
             "12345",
-=======
+        ]);
+    });
+
     test("components/roIntrinsics.brs", async () => {
         await execute([resourceFile("components", "roIntrinsics.brs")], outputStreams);
 
@@ -317,7 +318,6 @@
             "789.012",
             "Integer to string ",
             "23",
->>>>>>> 91c5b53d
         ]);
     });
 });