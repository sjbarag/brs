sub main()
    ' tests for ifAssociativeArray
    node1 = createObject("roSGNode", "Node")
    node1.foo = "foo"

    node1.addReplace("bar", 5)
    node1.append({ baz: false })

    print "node size: " node1.count()                              ' => 7
    print "node keys size: " node1.keys().count()                  ' => 7
    print "node items size: " node1.items().count()                ' => 7
    print "can delete elements: " node1.delete("baz")              ' => true
    print "can look up elements: " node1.lookup("foo") = "foo"     ' => true
    print "can look up elements (brackets): " node1["foo"] = "foo" ' => true
    print "can check for existence: " node1.doesExist("bar")       ' => true

    node1.clear()
    print "can empty itself: " node1.count() = 0                   ' => true

    'ifNodeField tests
    node1.addField("field1", "string", false)
    node1.addFields({ field2: 0, field3: false})

    print "node size: " node1.count()                              ' => 3
    
    node1.removeField("field2")
    print "node size: " node1.count()                              ' => 2

    print "field3 in node is: " node1.getField("field3")           ' => false

    node1.setField("field3", true)
    print "field3 in node now is: " node1.getField("field3")      ' => true

    node1.setFields({ field1: "hello", field3: false })
    print "field1 in node now is: " node1.getField("field1")      ' => hello
    print "field3 in node now is: " node1.getField("field3")      ' => false

    node1.observeField("field1", "onSomethingChanged")
    node1.setField("field1", "world")

    'ifNodeChildren tests
    parentNode = createObject("roSGNode", "Node")
    parentNode.id = "parent"
    print "parent child count: " parentNode.getChildCount()        ' => 0
    childNode = parentNode.createChild("Node")
    testParent = childNode.getParent()
    print "get same parent from child: " parentNode.id = testParent.id '=> true
    print "parent child count: " parentNode.getChildCount()        ' => 1
    childNode2 = createObject("roSGNode", "Node")
    parentNode.appendChild(childNode2)
    print "parent child count: " parentNode.getChildCount()        ' => 2
    childNode3 = parentNode.createChild("Node")
    print "parent child count: " parentNode.getChildCount()        ' => 3
    parentNode.removeChild(childNode)
    print "parent child count: " parentNode.getChildCount()        ' => 2
    children = parentNode.getChildren(-1, 0)
    print "children size: " children.count()                       ' => 2

<<<<<<< HEAD
    ' ifSGNodeFocus tests
    ' assume parent node will be attached to the rootscene node tree, otherwise
    ' node focus is meaningless and won't work as expected.
    parentNode = createObject("roSGNode", "Node")
    childNode1 = parentNode.createChild("Node")
    childNode2 = parentNode.createChild("Node")
    grandChild1 = childNode1.createChild("Node")
    grandChild2 = childNode2.createChild("Node")
    print "is parent in focus chain: " parentNode.isInFocusChain()     ' => false
    grandChild1.setFocus(true)
    print "is parent in focus chain: " parentNode.isInFocusChain()     ' => true
    print "does grand child1 have focus: " grandChild1.hasFocus()  ' => true
    childNode2.setFocus(true)
    print "does grand child1 still have focus: " grandChild1.hasFocus() ' => false
    print "does child2 have focus: " childNode2.hasFocus()  ' => true
=======
    'ifNodeDict tests
    ' no node exists
    currentNode = createObject("roSGNode", "Node")
    currentNode.id = "current"
    print "find node that does not exist: " currentNode.findNode("invalid-node-name") ' => invalid

    ' finds itself
    searchResult = currentNode.findNode("current")
    print "node finds itself: " searchResult.id                     ' => current

    ' finds one of its children
    child = currentNode.createChild("Node")
    child.id = "findnode-child"
    child.name = "Child"
    result = currentNode.findNode("findnode-child")
    print "node finds one of its children: " result.name            ' => Child

    ' finds a child of one of its children
    grandChild = child.createChild("Node")
    grandChild.id = "findnode-grandchild"
    grandChild.name = "Grandchild"
    grandChild2 = child.createChild("Node")
    grandChild2.id = "findnode-grandchild-2"
    grandChild2.name = "GrandChild-2"
    result = currentNode.findNode("findnode-grandchild")
    print "node finds its grandchild: " grandChild.name             ' => Grandchild

    ' finds a sibling node
    root = createObject("roSGNode", "Node")
    root.id = "root"
    root.name = "root-node"
    childrenIds = ["c1", "c2", "c3", "c4", "c5", "c6", "c7"]
    children = {}
    for each id in childrenIds
        child = root.createChild("Node")
        child.id = id
        child.name = "sibling-" + id
        children[id] = child
    end for

    result = children["c4"].findNode("c7")
    print "node finds its sibling: " result.name                    ' => name-c7

    ' finds a cousin node
    cousin1 = children["c1"].createChild("Node")
    cousin1.id = "cousin1"
    cousin1.name = "Cousin-1"

    cousin2 = children["c2"].createChild("Node")
    cousin2.id = "cousin2"
    cousin2.name = "Cousin-2"

    result = cousin1.findNode("cousin2")
    print "node finds a cousin node: " result.name                  ' => Cousin-2

    ' finds its grandparent
    result = cousin2.findNode("root")
    print "node finds its grandparent: " result.name                ' => root-node
end sub

sub onSomethingChanged()
    print "oops, something changed here"
>>>>>>> 3bd344d6
end sub<|MERGE_RESOLUTION|>--- conflicted
+++ resolved
@@ -56,7 +56,6 @@
     children = parentNode.getChildren(-1, 0)
     print "children size: " children.count()                       ' => 2
 
-<<<<<<< HEAD
     ' ifSGNodeFocus tests
     ' assume parent node will be attached to the rootscene node tree, otherwise
     ' node focus is meaningless and won't work as expected.
@@ -72,7 +71,7 @@
     childNode2.setFocus(true)
     print "does grand child1 still have focus: " grandChild1.hasFocus() ' => false
     print "does child2 have focus: " childNode2.hasFocus()  ' => true
-=======
+
     'ifNodeDict tests
     ' no node exists
     currentNode = createObject("roSGNode", "Node")
@@ -135,5 +134,4 @@
 
 sub onSomethingChanged()
     print "oops, something changed here"
->>>>>>> 3bd344d6
 end sub