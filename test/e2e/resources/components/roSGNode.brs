--- conflicted
+++ resolved
@@ -55,7 +55,6 @@
     print "parent child count: " parentNode.getChildCount()        ' => 2
     children = parentNode.getChildren(-1, 0)
     print "children size: " children.count()                       ' => 2
-<<<<<<< HEAD
 
     'ifNodeDict tests
     ' no node exists
@@ -115,10 +114,8 @@
     ' finds its grandparent
     result = cousin2.findNode("root")
     print "node finds its grandparent: " result.name                ' => root-node
-=======
 end sub
 
 sub onSomethingChanged()
     print "oops, something changed here"
->>>>>>> 468d4cca
 end sub