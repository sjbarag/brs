--- conflicted
+++ resolved
@@ -17,7 +17,7 @@
     node1.clear()
     print "can empty itself: " node1.count() = 0                   ' => true
 
-<<<<<<< HEAD
+    'ifNodeField tests
     node1.addField("field1", "string", false)
     node1.addFields({ field2: 0, field3: false})
 
@@ -34,7 +34,7 @@
     node1.setFields({ field1: "hello", field3: false })
     print "field1 in node now is: " node1.getField("field1")      ' => hello
     print "field3 in node now is: " node1.getField("field3")      ' => false
-=======
+
     'ifNodeChildren tests
     parentNode = createObject("roSGNode", "Node")
     parentNode.id = "parent"
@@ -52,5 +52,4 @@
     print "parent child count: " parentNode.getChildCount()        ' => 2
     children = parentNode.getChildren(-1, 0)
     print "children size: " children.count()                       ' => 2
->>>>>>> 9d5758a7
 end sub