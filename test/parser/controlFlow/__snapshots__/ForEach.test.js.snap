// Jest Snapshot v1, https://goo.gl/fbAQLP

exports[`parser foreach loops allows 'next' to terminate loop 1`] = `
Array [
  ForEach {
    "body": Block {
      "startingLocation": Object {
        "end": Object {
          "column": -9,
          "line": -9,
        },
        "start": Object {
          "column": -9,
          "line": -9,
        },
      },
      "statements": Array [],
    },
    "item": Object {
      "isReserved": false,
      "kind": 30,
      "literal": undefined,
      "location": Object {
        "end": Object {
          "column": -9,
          "line": -9,
        },
        "start": Object {
          "column": -9,
          "line": -9,
        },
      },
      "text": "word",
    },
    "target": Variable {
      "name": Object {
        "isReserved": false,
        "kind": 30,
        "literal": undefined,
        "location": Object {
          "end": Object {
            "column": -9,
            "line": -9,
          },
          "start": Object {
            "column": -9,
            "line": -9,
          },
        },
        "text": "lipsum",
      },
    },
    "tokens": Object {
      "endFor": Object {
        "isReserved": true,
<<<<<<< HEAD
        "kind": 72,
=======
        "kind": 75,
>>>>>>> f397208c
        "literal": undefined,
        "location": Object {
          "end": Object {
            "column": -9,
            "line": -9,
          },
          "start": Object {
            "column": -9,
            "line": -9,
          },
        },
        "text": "next",
      },
      "forEach": Object {
        "isReserved": false,
<<<<<<< HEAD
        "kind": 62,
=======
        "kind": 65,
>>>>>>> f397208c
        "literal": undefined,
        "location": Object {
          "end": Object {
            "column": -9,
            "line": -9,
          },
          "start": Object {
            "column": -9,
            "line": -9,
          },
        },
        "text": "for each",
      },
      "in": Object {
        "isReserved": false,
        "kind": 30,
        "literal": undefined,
        "location": Object {
          "end": Object {
            "column": -9,
            "line": -9,
          },
          "start": Object {
            "column": -9,
            "line": -9,
          },
        },
        "text": "in",
      },
    },
  },
]
`;

exports[`parser foreach loops requires a name and target 1`] = `
Array [
  ForEach {
    "body": Block {
      "startingLocation": Object {
        "end": Object {
          "column": -9,
          "line": -9,
        },
        "start": Object {
          "column": -9,
          "line": -9,
        },
      },
      "statements": Array [],
    },
    "item": Object {
      "isReserved": false,
      "kind": 30,
      "literal": undefined,
      "location": Object {
        "end": Object {
          "column": -9,
          "line": -9,
        },
        "start": Object {
          "column": -9,
          "line": -9,
        },
      },
      "text": "word",
    },
    "target": Variable {
      "name": Object {
        "isReserved": false,
        "kind": 30,
        "literal": undefined,
        "location": Object {
          "end": Object {
            "column": -9,
            "line": -9,
          },
          "start": Object {
            "column": -9,
            "line": -9,
          },
        },
        "text": "lipsum",
      },
    },
    "tokens": Object {
      "endFor": Object {
        "isReserved": false,
<<<<<<< HEAD
        "kind": 52,
=======
        "kind": 55,
>>>>>>> f397208c
        "literal": undefined,
        "location": Object {
          "end": Object {
            "column": -9,
            "line": -9,
          },
          "start": Object {
            "column": -9,
            "line": -9,
          },
        },
        "text": "end for",
      },
      "forEach": Object {
        "isReserved": false,
<<<<<<< HEAD
        "kind": 62,
=======
        "kind": 65,
>>>>>>> f397208c
        "literal": undefined,
        "location": Object {
          "end": Object {
            "column": -9,
            "line": -9,
          },
          "start": Object {
            "column": -9,
            "line": -9,
          },
        },
        "text": "for each",
      },
      "in": Object {
        "isReserved": false,
        "kind": 30,
        "literal": undefined,
        "location": Object {
          "end": Object {
            "column": -9,
            "line": -9,
          },
          "start": Object {
            "column": -9,
            "line": -9,
          },
        },
        "text": "in",
      },
    },
  },
]
`;<|MERGE_RESOLUTION|>--- conflicted
+++ resolved
@@ -53,11 +53,7 @@
     "tokens": Object {
       "endFor": Object {
         "isReserved": true,
-<<<<<<< HEAD
-        "kind": 72,
-=======
         "kind": 75,
->>>>>>> f397208c
         "literal": undefined,
         "location": Object {
           "end": Object {
@@ -73,11 +69,7 @@
       },
       "forEach": Object {
         "isReserved": false,
-<<<<<<< HEAD
-        "kind": 62,
-=======
         "kind": 65,
->>>>>>> f397208c
         "literal": undefined,
         "location": Object {
           "end": Object {
@@ -165,11 +157,7 @@
     "tokens": Object {
       "endFor": Object {
         "isReserved": false,
-<<<<<<< HEAD
-        "kind": 52,
-=======
         "kind": 55,
->>>>>>> f397208c
         "literal": undefined,
         "location": Object {
           "end": Object {
@@ -185,11 +173,7 @@
       },
       "forEach": Object {
         "isReserved": false,
-<<<<<<< HEAD
-        "kind": 62,
-=======
         "kind": 65,
->>>>>>> f397208c
         "literal": undefined,
         "location": Object {
           "end": Object {
