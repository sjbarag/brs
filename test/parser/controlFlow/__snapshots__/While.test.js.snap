// Jest Snapshot v1, https://goo.gl/fbAQLP

exports[`parser while statements while with exit 1`] = `
Array [
  While {
    "body": Block {
      "startingLocation": Object {
        "end": Object {
          "column": -9,
          "line": -9,
        },
        "start": Object {
          "column": -9,
          "line": -9,
        },
      },
      "statements": Array [
        Print {
          "expressions": Array [
            Literal {
              "_location": Object {
                "end": Object {
                  "column": -9,
                  "line": -9,
                },
                "start": Object {
                  "column": -9,
                  "line": -9,
                },
              },
              "value": BrsString {
                "kind": 2,
                "value": "looping",
              },
            },
          ],
          "tokens": Object {
            "print": Object {
              "isReserved": true,
<<<<<<< HEAD
              "kind": 77,
=======
              "kind": 80,
>>>>>>> f397208c
              "literal": undefined,
              "location": Object {
                "end": Object {
                  "column": -9,
                  "line": -9,
                },
                "start": Object {
                  "column": -9,
                  "line": -9,
                },
              },
              "text": "print",
            },
          },
        },
        ExitWhile {
          "tokens": Object {
            "exitWhile": Object {
              "isReserved": false,
<<<<<<< HEAD
              "kind": 59,
=======
              "kind": 62,
>>>>>>> f397208c
              "literal": undefined,
              "location": Object {
                "end": Object {
                  "column": -9,
                  "line": -9,
                },
                "start": Object {
                  "column": -9,
                  "line": -9,
                },
              },
              "text": "exit while",
            },
          },
        },
      ],
    },
    "condition": Literal {
      "_location": Object {
        "end": Object {
          "column": -9,
          "line": -9,
        },
        "start": Object {
          "column": -9,
          "line": -9,
        },
      },
      "value": BrsBoolean {
        "kind": 1,
        "value": true,
      },
    },
    "tokens": Object {
      "endWhile": Object {
        "isReserved": false,
<<<<<<< HEAD
        "kind": 55,
=======
        "kind": 58,
>>>>>>> f397208c
        "literal": undefined,
        "location": Object {
          "end": Object {
            "column": -9,
            "line": -9,
          },
          "start": Object {
            "column": -9,
            "line": -9,
          },
        },
        "text": "end while",
      },
      "while": Object {
        "isReserved": true,
<<<<<<< HEAD
        "kind": 86,
=======
        "kind": 89,
>>>>>>> f397208c
        "literal": undefined,
        "location": Object {
          "end": Object {
            "column": -9,
            "line": -9,
          },
          "start": Object {
            "column": -9,
            "line": -9,
          },
        },
        "text": "while",
      },
    },
  },
]
`;

exports[`parser while statements while without exit 1`] = `
Array [
  While {
    "body": Block {
      "startingLocation": Object {
        "end": Object {
          "column": -9,
          "line": -9,
        },
        "start": Object {
          "column": -9,
          "line": -9,
        },
      },
      "statements": Array [
        Print {
          "expressions": Array [
            Literal {
              "_location": Object {
                "end": Object {
                  "column": -9,
                  "line": -9,
                },
                "start": Object {
                  "column": -9,
                  "line": -9,
                },
              },
              "value": BrsString {
                "kind": 2,
                "value": "looping",
              },
            },
          ],
          "tokens": Object {
            "print": Object {
              "isReserved": true,
<<<<<<< HEAD
              "kind": 77,
=======
              "kind": 80,
>>>>>>> f397208c
              "literal": undefined,
              "location": Object {
                "end": Object {
                  "column": -9,
                  "line": -9,
                },
                "start": Object {
                  "column": -9,
                  "line": -9,
                },
              },
              "text": "print",
            },
          },
        },
      ],
    },
    "condition": Literal {
      "_location": Object {
        "end": Object {
          "column": -9,
          "line": -9,
        },
        "start": Object {
          "column": -9,
          "line": -9,
        },
      },
      "value": BrsBoolean {
        "kind": 1,
        "value": true,
      },
    },
    "tokens": Object {
      "endWhile": Object {
        "isReserved": false,
<<<<<<< HEAD
        "kind": 55,
=======
        "kind": 58,
>>>>>>> f397208c
        "literal": undefined,
        "location": Object {
          "end": Object {
            "column": -9,
            "line": -9,
          },
          "start": Object {
            "column": -9,
            "line": -9,
          },
        },
        "text": "end while",
      },
      "while": Object {
        "isReserved": true,
<<<<<<< HEAD
        "kind": 86,
=======
        "kind": 89,
>>>>>>> f397208c
        "literal": undefined,
        "location": Object {
          "end": Object {
            "column": -9,
            "line": -9,
          },
          "start": Object {
            "column": -9,
            "line": -9,
          },
        },
        "text": "while",
      },
    },
  },
]
`;<|MERGE_RESOLUTION|>--- conflicted
+++ resolved
@@ -37,11 +37,7 @@
           "tokens": Object {
             "print": Object {
               "isReserved": true,
-<<<<<<< HEAD
-              "kind": 77,
-=======
               "kind": 80,
->>>>>>> f397208c
               "literal": undefined,
               "location": Object {
                 "end": Object {
@@ -61,11 +57,7 @@
           "tokens": Object {
             "exitWhile": Object {
               "isReserved": false,
-<<<<<<< HEAD
-              "kind": 59,
-=======
               "kind": 62,
->>>>>>> f397208c
               "literal": undefined,
               "location": Object {
                 "end": Object {
@@ -102,11 +94,7 @@
     "tokens": Object {
       "endWhile": Object {
         "isReserved": false,
-<<<<<<< HEAD
-        "kind": 55,
-=======
         "kind": 58,
->>>>>>> f397208c
         "literal": undefined,
         "location": Object {
           "end": Object {
@@ -122,11 +110,7 @@
       },
       "while": Object {
         "isReserved": true,
-<<<<<<< HEAD
-        "kind": 86,
-=======
         "kind": 89,
->>>>>>> f397208c
         "literal": undefined,
         "location": Object {
           "end": Object {
@@ -182,11 +166,7 @@
           "tokens": Object {
             "print": Object {
               "isReserved": true,
-<<<<<<< HEAD
-              "kind": 77,
-=======
               "kind": 80,
->>>>>>> f397208c
               "literal": undefined,
               "location": Object {
                 "end": Object {
@@ -223,11 +203,7 @@
     "tokens": Object {
       "endWhile": Object {
         "isReserved": false,
-<<<<<<< HEAD
-        "kind": 55,
-=======
         "kind": 58,
->>>>>>> f397208c
         "literal": undefined,
         "location": Object {
           "end": Object {
@@ -243,11 +219,7 @@
       },
       "while": Object {
         "isReserved": true,
-<<<<<<< HEAD
-        "kind": 86,
-=======
         "kind": 89,
->>>>>>> f397208c
         "literal": undefined,
         "location": Object {
           "end": Object {
