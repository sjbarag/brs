// Jest Snapshot v1, https://goo.gl/fbAQLP

exports[`parser array literals contents can contain expressions 1`] = `
Array [
  Assignment {
    "name": Object {
      "isReserved": false,
      "kind": 30,
      "literal": undefined,
      "location": Object {
        "end": Object {
          "column": -9,
          "line": -9,
        },
        "start": Object {
          "column": -9,
          "line": -9,
        },
      },
      "text": "_",
    },
    "tokens": Object {
      "equals": Object {
        "isReserved": false,
        "kind": 28,
        "literal": undefined,
        "location": Object {
          "end": Object {
            "column": -9,
            "line": -9,
          },
          "start": Object {
            "column": -9,
            "line": -9,
          },
        },
        "text": "=",
      },
    },
    "value": ArrayLiteral {
      "close": Object {
        "isReserved": false,
        "kind": 3,
        "literal": undefined,
        "location": Object {
          "end": Object {
            "column": -9,
            "line": -9,
          },
          "start": Object {
            "column": -9,
            "line": -9,
          },
        },
        "text": "]",
      },
      "elements": Array [
        Binary {
          "left": Literal {
            "_location": Object {
              "end": Object {
                "column": -9,
                "line": -9,
              },
              "start": Object {
                "column": -9,
                "line": -9,
              },
            },
            "value": Int32 {
              "kind": 3,
              "value": 1,
            },
          },
          "right": Literal {
            "_location": Object {
              "end": Object {
                "column": -9,
                "line": -9,
              },
              "start": Object {
                "column": -9,
                "line": -9,
              },
            },
            "value": Int32 {
              "kind": 3,
              "value": 2,
            },
          },
          "token": Object {
            "isReserved": false,
            "kind": 8,
            "literal": undefined,
            "location": Object {
              "end": Object {
                "column": -9,
                "line": -9,
              },
              "start": Object {
                "column": -9,
                "line": -9,
              },
            },
            "text": "+",
          },
        },
        Unary {
          "operator": Object {
            "isReserved": true,
<<<<<<< HEAD
            "kind": 73,
=======
            "kind": 76,
>>>>>>> f397208c
            "literal": undefined,
            "location": Object {
              "end": Object {
                "column": -9,
                "line": -9,
              },
              "start": Object {
                "column": -9,
                "line": -9,
              },
            },
            "text": "not",
          },
          "right": Literal {
            "_location": Object {
              "end": Object {
                "column": -9,
                "line": -9,
              },
              "start": Object {
                "column": -9,
                "line": -9,
              },
            },
            "value": BrsBoolean {
              "kind": 1,
              "value": false,
            },
          },
        },
      ],
      "open": Object {
        "isReserved": false,
        "kind": 2,
        "literal": undefined,
        "location": Object {
          "end": Object {
            "column": -9,
            "line": -9,
          },
          "start": Object {
            "column": -9,
            "line": -9,
          },
        },
        "text": "[",
      },
    },
  },
]
`;

exports[`parser array literals contents can contain other arrays 1`] = `
Array [
  Assignment {
    "name": Object {
      "isReserved": false,
      "kind": 30,
      "literal": undefined,
      "location": Object {
        "end": Object {
          "column": -9,
          "line": -9,
        },
        "start": Object {
          "column": -9,
          "line": -9,
        },
      },
      "text": "_",
    },
    "tokens": Object {
      "equals": Object {
        "isReserved": false,
        "kind": 28,
        "literal": undefined,
        "location": Object {
          "end": Object {
            "column": -9,
            "line": -9,
          },
          "start": Object {
            "column": -9,
            "line": -9,
          },
        },
        "text": "=",
      },
    },
    "value": ArrayLiteral {
      "close": Object {
        "isReserved": false,
        "kind": 3,
        "literal": undefined,
        "location": Object {
          "end": Object {
            "column": -9,
            "line": -9,
          },
          "start": Object {
            "column": -9,
            "line": -9,
          },
        },
        "text": "]",
      },
      "elements": Array [
        ArrayLiteral {
          "close": Object {
            "isReserved": false,
            "kind": 3,
            "literal": undefined,
            "location": Object {
              "end": Object {
                "column": -9,
                "line": -9,
              },
              "start": Object {
                "column": -9,
                "line": -9,
              },
            },
            "text": "]",
          },
          "elements": Array [
            Literal {
              "_location": Object {
                "end": Object {
                  "column": -9,
                  "line": -9,
                },
                "start": Object {
                  "column": -9,
                  "line": -9,
                },
              },
              "value": Int32 {
                "kind": 3,
                "value": 1,
              },
            },
            Literal {
              "_location": Object {
                "end": Object {
                  "column": -9,
                  "line": -9,
                },
                "start": Object {
                  "column": -9,
                  "line": -9,
                },
              },
              "value": Int32 {
                "kind": 3,
                "value": 2,
              },
            },
            Literal {
              "_location": Object {
                "end": Object {
                  "column": -9,
                  "line": -9,
                },
                "start": Object {
                  "column": -9,
                  "line": -9,
                },
              },
              "value": Int32 {
                "kind": 3,
                "value": 3,
              },
            },
          ],
          "open": Object {
            "isReserved": false,
            "kind": 2,
            "literal": undefined,
            "location": Object {
              "end": Object {
                "column": -9,
                "line": -9,
              },
              "start": Object {
                "column": -9,
                "line": -9,
              },
            },
            "text": "[",
          },
        },
        ArrayLiteral {
          "close": Object {
            "isReserved": false,
            "kind": 3,
            "literal": undefined,
            "location": Object {
              "end": Object {
                "column": -9,
                "line": -9,
              },
              "start": Object {
                "column": -9,
                "line": -9,
              },
            },
            "text": "]",
          },
          "elements": Array [
            Literal {
              "_location": Object {
                "end": Object {
                  "column": -9,
                  "line": -9,
                },
                "start": Object {
                  "column": -9,
                  "line": -9,
                },
              },
              "value": Int32 {
                "kind": 3,
                "value": 4,
              },
            },
            Literal {
              "_location": Object {
                "end": Object {
                  "column": -9,
                  "line": -9,
                },
                "start": Object {
                  "column": -9,
                  "line": -9,
                },
              },
              "value": Int32 {
                "kind": 3,
                "value": 5,
              },
            },
            Literal {
              "_location": Object {
                "end": Object {
                  "column": -9,
                  "line": -9,
                },
                "start": Object {
                  "column": -9,
                  "line": -9,
                },
              },
              "value": Int32 {
                "kind": 3,
                "value": 6,
              },
            },
          ],
          "open": Object {
            "isReserved": false,
            "kind": 2,
            "literal": undefined,
            "location": Object {
              "end": Object {
                "column": -9,
                "line": -9,
              },
              "start": Object {
                "column": -9,
                "line": -9,
              },
            },
            "text": "[",
          },
        },
      ],
      "open": Object {
        "isReserved": false,
        "kind": 2,
        "literal": undefined,
        "location": Object {
          "end": Object {
            "column": -9,
            "line": -9,
          },
          "start": Object {
            "column": -9,
            "line": -9,
          },
        },
        "text": "[",
      },
    },
  },
]
`;

exports[`parser array literals contents can contain primitives 1`] = `
Array [
  Assignment {
    "name": Object {
      "isReserved": false,
      "kind": 30,
      "literal": undefined,
      "location": Object {
        "end": Object {
          "column": -9,
          "line": -9,
        },
        "start": Object {
          "column": -9,
          "line": -9,
        },
      },
      "text": "_",
    },
    "tokens": Object {
      "equals": Object {
        "isReserved": false,
        "kind": 28,
        "literal": undefined,
        "location": Object {
          "end": Object {
            "column": -9,
            "line": -9,
          },
          "start": Object {
            "column": -9,
            "line": -9,
          },
        },
        "text": "=",
      },
    },
    "value": ArrayLiteral {
      "close": Object {
        "isReserved": false,
        "kind": 3,
        "literal": undefined,
        "location": Object {
          "end": Object {
            "column": -9,
            "line": -9,
          },
          "start": Object {
            "column": -9,
            "line": -9,
          },
        },
        "text": "]",
      },
      "elements": Array [
        Literal {
          "_location": Object {
            "end": Object {
              "column": -9,
              "line": -9,
            },
            "start": Object {
              "column": -9,
              "line": -9,
            },
          },
          "value": Int32 {
            "kind": 3,
            "value": 1,
          },
        },
        Literal {
          "_location": Object {
            "end": Object {
              "column": -9,
              "line": -9,
            },
            "start": Object {
              "column": -9,
              "line": -9,
            },
          },
          "value": Int32 {
            "kind": 3,
            "value": 2,
          },
        },
        Literal {
          "_location": Object {
            "end": Object {
              "column": -9,
              "line": -9,
            },
            "start": Object {
              "column": -9,
              "line": -9,
            },
          },
          "value": Int32 {
            "kind": 3,
            "value": 3,
          },
        },
      ],
      "open": Object {
        "isReserved": false,
        "kind": 2,
        "literal": undefined,
        "location": Object {
          "end": Object {
            "column": -9,
            "line": -9,
          },
          "start": Object {
            "column": -9,
            "line": -9,
          },
        },
        "text": "[",
      },
    },
  },
]
`;

exports[`parser array literals empty arrays on multiple lines 1`] = `
Array [
  Assignment {
    "name": Object {
      "isReserved": false,
      "kind": 30,
      "literal": undefined,
      "location": Object {
        "end": Object {
          "column": -9,
          "line": -9,
        },
        "start": Object {
          "column": -9,
          "line": -9,
        },
      },
      "text": "_",
    },
    "tokens": Object {
      "equals": Object {
        "isReserved": false,
        "kind": 28,
        "literal": undefined,
        "location": Object {
          "end": Object {
            "column": -9,
            "line": -9,
          },
          "start": Object {
            "column": -9,
            "line": -9,
          },
        },
        "text": "=",
      },
    },
    "value": ArrayLiteral {
      "close": Object {
        "isReserved": false,
        "kind": 3,
        "literal": undefined,
        "location": Object {
          "end": Object {
            "column": -9,
            "line": -9,
          },
          "start": Object {
            "column": -9,
            "line": -9,
          },
        },
        "text": "]",
      },
      "elements": Array [],
      "open": Object {
        "isReserved": false,
        "kind": 2,
        "literal": undefined,
        "location": Object {
          "end": Object {
            "column": -9,
            "line": -9,
          },
          "start": Object {
            "column": -9,
            "line": -9,
          },
        },
        "text": "[",
      },
    },
  },
]
`;

exports[`parser array literals empty arrays on one line 1`] = `
Array [
  Assignment {
    "name": Object {
      "isReserved": false,
      "kind": 30,
      "literal": undefined,
      "location": Object {
        "end": Object {
          "column": -9,
          "line": -9,
        },
        "start": Object {
          "column": -9,
          "line": -9,
        },
      },
      "text": "_",
    },
    "tokens": Object {
      "equals": Object {
        "isReserved": false,
        "kind": 28,
        "literal": undefined,
        "location": Object {
          "end": Object {
            "column": -9,
            "line": -9,
          },
          "start": Object {
            "column": -9,
            "line": -9,
          },
        },
        "text": "=",
      },
    },
    "value": ArrayLiteral {
      "close": Object {
        "isReserved": false,
        "kind": 3,
        "literal": undefined,
        "location": Object {
          "end": Object {
            "column": -9,
            "line": -9,
          },
          "start": Object {
            "column": -9,
            "line": -9,
          },
        },
        "text": "]",
      },
      "elements": Array [],
      "open": Object {
        "isReserved": false,
        "kind": 2,
        "literal": undefined,
        "location": Object {
          "end": Object {
            "column": -9,
            "line": -9,
          },
          "start": Object {
            "column": -9,
            "line": -9,
          },
        },
        "text": "[",
      },
    },
  },
]
`;

exports[`parser array literals filled arrays on multiple lines with commas 1`] = `
Array [
  Assignment {
    "name": Object {
      "isReserved": false,
      "kind": 30,
      "literal": undefined,
      "location": Object {
        "end": Object {
          "column": -9,
          "line": -9,
        },
        "start": Object {
          "column": -9,
          "line": -9,
        },
      },
      "text": "_",
    },
    "tokens": Object {
      "equals": Object {
        "isReserved": false,
        "kind": 28,
        "literal": undefined,
        "location": Object {
          "end": Object {
            "column": -9,
            "line": -9,
          },
          "start": Object {
            "column": -9,
            "line": -9,
          },
        },
        "text": "=",
      },
    },
    "value": ArrayLiteral {
      "close": Object {
        "isReserved": false,
        "kind": 3,
        "literal": undefined,
        "location": Object {
          "end": Object {
            "column": -9,
            "line": -9,
          },
          "start": Object {
            "column": -9,
            "line": -9,
          },
        },
        "text": "]",
      },
      "elements": Array [
        Literal {
          "_location": Object {
            "end": Object {
              "column": -9,
              "line": -9,
            },
            "start": Object {
              "column": -9,
              "line": -9,
            },
          },
          "value": Int32 {
            "kind": 3,
            "value": 1,
          },
        },
        Literal {
          "_location": Object {
            "end": Object {
              "column": -9,
              "line": -9,
            },
            "start": Object {
              "column": -9,
              "line": -9,
            },
          },
          "value": Int32 {
            "kind": 3,
            "value": 2,
          },
        },
        Literal {
          "_location": Object {
            "end": Object {
              "column": -9,
              "line": -9,
            },
            "start": Object {
              "column": -9,
              "line": -9,
            },
          },
          "value": Int32 {
            "kind": 3,
            "value": 3,
          },
        },
      ],
      "open": Object {
        "isReserved": false,
        "kind": 2,
        "literal": undefined,
        "location": Object {
          "end": Object {
            "column": -9,
            "line": -9,
          },
          "start": Object {
            "column": -9,
            "line": -9,
          },
        },
        "text": "[",
      },
    },
  },
]
`;

exports[`parser array literals filled arrays on multiple lines without commas 1`] = `
Array [
  Assignment {
    "name": Object {
      "isReserved": false,
      "kind": 30,
      "literal": undefined,
      "location": Object {
        "end": Object {
          "column": -9,
          "line": -9,
        },
        "start": Object {
          "column": -9,
          "line": -9,
        },
      },
      "text": "_",
    },
    "tokens": Object {
      "equals": Object {
        "isReserved": false,
        "kind": 28,
        "literal": undefined,
        "location": Object {
          "end": Object {
            "column": -9,
            "line": -9,
          },
          "start": Object {
            "column": -9,
            "line": -9,
          },
        },
        "text": "=",
      },
    },
    "value": ArrayLiteral {
      "close": Object {
        "isReserved": false,
        "kind": 3,
        "literal": undefined,
        "location": Object {
          "end": Object {
            "column": -9,
            "line": -9,
          },
          "start": Object {
            "column": -9,
            "line": -9,
          },
        },
        "text": "]",
      },
      "elements": Array [
        Literal {
          "_location": Object {
            "end": Object {
              "column": -9,
              "line": -9,
            },
            "start": Object {
              "column": -9,
              "line": -9,
            },
          },
          "value": Int32 {
            "kind": 3,
            "value": 1,
          },
        },
        Literal {
          "_location": Object {
            "end": Object {
              "column": -9,
              "line": -9,
            },
            "start": Object {
              "column": -9,
              "line": -9,
            },
          },
          "value": Int32 {
            "kind": 3,
            "value": 2,
          },
        },
        Literal {
          "_location": Object {
            "end": Object {
              "column": -9,
              "line": -9,
            },
            "start": Object {
              "column": -9,
              "line": -9,
            },
          },
          "value": Int32 {
            "kind": 3,
            "value": 3,
          },
        },
      ],
      "open": Object {
        "isReserved": false,
        "kind": 2,
        "literal": undefined,
        "location": Object {
          "end": Object {
            "column": -9,
            "line": -9,
          },
          "start": Object {
            "column": -9,
            "line": -9,
          },
        },
        "text": "[",
      },
    },
  },
]
`;

exports[`parser array literals filled arrays on one line 1`] = `
Array [
  Assignment {
    "name": Object {
      "isReserved": false,
      "kind": 30,
      "literal": undefined,
      "location": Object {
        "end": Object {
          "column": -9,
          "line": -9,
        },
        "start": Object {
          "column": -9,
          "line": -9,
        },
      },
      "text": "_",
    },
    "tokens": Object {
      "equals": Object {
        "isReserved": false,
        "kind": 28,
        "literal": undefined,
        "location": Object {
          "end": Object {
            "column": -9,
            "line": -9,
          },
          "start": Object {
            "column": -9,
            "line": -9,
          },
        },
        "text": "=",
      },
    },
    "value": ArrayLiteral {
      "close": Object {
        "isReserved": false,
        "kind": 3,
        "literal": undefined,
        "location": Object {
          "end": Object {
            "column": -9,
            "line": -9,
          },
          "start": Object {
            "column": -9,
            "line": -9,
          },
        },
        "text": "]",
      },
      "elements": Array [
        Literal {
          "_location": Object {
            "end": Object {
              "column": -9,
              "line": -9,
            },
            "start": Object {
              "column": -9,
              "line": -9,
            },
          },
          "value": Int32 {
            "kind": 3,
            "value": 1,
          },
        },
        Literal {
          "_location": Object {
            "end": Object {
              "column": -9,
              "line": -9,
            },
            "start": Object {
              "column": -9,
              "line": -9,
            },
          },
          "value": Int32 {
            "kind": 3,
            "value": 2,
          },
        },
        Literal {
          "_location": Object {
            "end": Object {
              "column": -9,
              "line": -9,
            },
            "start": Object {
              "column": -9,
              "line": -9,
            },
          },
          "value": Int32 {
            "kind": 3,
            "value": 3,
          },
        },
      ],
      "open": Object {
        "isReserved": false,
        "kind": 2,
        "literal": undefined,
        "location": Object {
          "end": Object {
            "column": -9,
            "line": -9,
          },
          "start": Object {
            "column": -9,
            "line": -9,
          },
        },
        "text": "[",
      },
    },
  },
]
`;<|MERGE_RESOLUTION|>--- conflicted
+++ resolved
@@ -108,11 +108,7 @@
         Unary {
           "operator": Object {
             "isReserved": true,
-<<<<<<< HEAD
-            "kind": 73,
-=======
             "kind": 76,
->>>>>>> f397208c
             "literal": undefined,
             "location": Object {
               "end": Object {
