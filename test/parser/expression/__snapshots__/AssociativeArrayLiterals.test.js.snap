--- conflicted
+++ resolved
@@ -279,11 +279,7 @@
       },
       "end": Object {
         "isReserved": false,
-<<<<<<< HEAD
-        "kind": 54,
-=======
         "kind": 57,
->>>>>>> f397208c
         "literal": undefined,
         "location": Object {
           "end": Object {
@@ -299,11 +295,7 @@
       },
       "keyword": Object {
         "isReserved": true,
-<<<<<<< HEAD
-        "kind": 81,
-=======
         "kind": 84,
->>>>>>> f397208c
         "literal": undefined,
         "location": Object {
           "end": Object {
