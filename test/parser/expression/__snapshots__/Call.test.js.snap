--- conflicted
+++ resolved
@@ -197,11 +197,7 @@
       },
       "end": Object {
         "isReserved": false,
-<<<<<<< HEAD
-        "kind": 54,
-=======
         "kind": 57,
->>>>>>> f397208c
         "literal": undefined,
         "location": Object {
           "end": Object {
@@ -218,11 +214,7 @@
       },
       "keyword": Object {
         "isReserved": true,
-<<<<<<< HEAD
-        "kind": 81,
-=======
         "kind": 84,
->>>>>>> f397208c
         "literal": undefined,
         "location": Object {
           "end": Object {
@@ -276,11 +268,7 @@
       },
       "end": Object {
         "isReserved": false,
-<<<<<<< HEAD
-        "kind": 54,
-=======
         "kind": 57,
->>>>>>> f397208c
         "literal": undefined,
         "location": Object {
           "end": Object {
@@ -297,11 +285,7 @@
       },
       "keyword": Object {
         "isReserved": true,
-<<<<<<< HEAD
-        "kind": 81,
-=======
         "kind": 84,
->>>>>>> f397208c
         "literal": undefined,
         "location": Object {
           "end": Object {
@@ -360,11 +344,7 @@
       },
       "end": Object {
         "isReserved": false,
-<<<<<<< HEAD
-        "kind": 54,
-=======
         "kind": 57,
->>>>>>> f397208c
         "literal": undefined,
         "location": Object {
           "end": Object {
@@ -381,11 +361,7 @@
       },
       "keyword": Object {
         "isReserved": true,
-<<<<<<< HEAD
-        "kind": 81,
-=======
         "kind": 84,
->>>>>>> f397208c
         "literal": undefined,
         "location": Object {
           "end": Object {
@@ -439,11 +415,7 @@
       },
       "end": Object {
         "isReserved": false,
-<<<<<<< HEAD
-        "kind": 54,
-=======
         "kind": 57,
->>>>>>> f397208c
         "literal": undefined,
         "location": Object {
           "end": Object {
@@ -460,11 +432,7 @@
       },
       "keyword": Object {
         "isReserved": true,
-<<<<<<< HEAD
-        "kind": 81,
-=======
         "kind": 84,
->>>>>>> f397208c
         "literal": undefined,
         "location": Object {
           "end": Object {
