// Jest Snapshot v1, https://goo.gl/fbAQLP

exports[`parser function expressions parses colon-separated function declarations 1`] = `
Array [
  Assignment {
    "name": Object {
      "isReserved": false,
      "kind": 30,
      "literal": undefined,
      "location": Object {
        "end": Object {
          "column": -9,
          "line": -9,
        },
        "start": Object {
          "column": -9,
          "line": -9,
        },
      },
      "text": "_",
    },
    "tokens": Object {
      "equals": Object {
        "isReserved": false,
        "kind": 28,
        "literal": undefined,
        "location": Object {
          "end": Object {
            "column": -9,
            "line": -9,
          },
          "start": Object {
            "column": -9,
            "line": -9,
          },
        },
        "text": "=",
      },
    },
    "value": Function {
      "body": Block {
        "startingLocation": Object {
          "end": Object {
            "column": -9,
            "line": -9,
          },
          "start": Object {
            "column": -9,
            "line": -9,
          },
        },
        "statements": Array [
          Print {
            "expressions": Array [
              Literal {
                "_location": Object {
                  "end": Object {
                    "column": -9,
                    "line": -9,
                  },
                  "start": Object {
                    "column": -9,
                    "line": -9,
                  },
                },
                "value": BrsString {
                  "kind": 2,
                  "value": "Lorem ipsum",
                },
              },
            ],
            "tokens": Object {
              "print": Object {
                "isReserved": true,
<<<<<<< HEAD
                "kind": 77,
=======
                "kind": 80,
>>>>>>> f397208c
                "literal": undefined,
                "location": Object {
                  "end": Object {
                    "column": -9,
                    "line": -9,
                  },
                  "start": Object {
                    "column": -9,
                    "line": -9,
                  },
                },
                "text": "print",
              },
            },
          },
        ],
      },
      "end": Object {
        "isReserved": false,
<<<<<<< HEAD
        "kind": 51,
=======
        "kind": 54,
>>>>>>> f397208c
        "literal": undefined,
        "location": Object {
          "end": Object {
            "column": -9,
            "line": -9,
          },
          "start": Object {
            "column": -9,
            "line": -9,
          },
        },
        "text": "end function",
      },
      "keyword": Object {
        "isReserved": true,
<<<<<<< HEAD
        "kind": 63,
=======
        "kind": 66,
>>>>>>> f397208c
        "literal": undefined,
        "location": Object {
          "end": Object {
            "column": -9,
            "line": -9,
          },
          "start": Object {
            "column": -9,
            "line": -9,
          },
        },
        "text": "function",
      },
      "parameters": Array [],
      "returns": 9,
    },
  },
]
`;

exports[`parser function expressions parses functions with default argument expressions 1`] = `
Array [
  Assignment {
    "name": Object {
      "isReserved": false,
      "kind": 30,
      "literal": undefined,
      "location": Object {
        "end": Object {
          "column": -9,
          "line": -9,
        },
        "start": Object {
          "column": -9,
          "line": -9,
        },
      },
      "text": "_",
    },
    "tokens": Object {
      "equals": Object {
        "isReserved": false,
        "kind": 28,
        "literal": undefined,
        "location": Object {
          "end": Object {
            "column": -9,
            "line": -9,
          },
          "start": Object {
            "column": -9,
            "line": -9,
          },
        },
        "text": "=",
      },
    },
    "value": Function {
      "body": Block {
        "startingLocation": Object {
          "end": Object {
            "column": -9,
            "line": -9,
          },
          "start": Object {
            "column": -9,
            "line": -9,
          },
        },
        "statements": Array [],
      },
      "end": Object {
        "isReserved": false,
<<<<<<< HEAD
        "kind": 51,
=======
        "kind": 54,
>>>>>>> f397208c
        "literal": undefined,
        "location": Object {
          "end": Object {
            "column": -9,
            "line": -9,
          },
          "start": Object {
            "column": -9,
            "line": -9,
          },
        },
        "text": "end function",
      },
      "keyword": Object {
        "isReserved": true,
<<<<<<< HEAD
        "kind": 63,
=======
        "kind": 66,
>>>>>>> f397208c
        "literal": undefined,
        "location": Object {
          "end": Object {
            "column": -9,
            "line": -9,
          },
          "start": Object {
            "column": -9,
            "line": -9,
          },
        },
        "text": "function",
      },
      "parameters": Array [
        Object {
          "defaultValue": Literal {
            "_location": Object {
              "end": Object {
                "column": -9,
                "line": -9,
              },
              "start": Object {
                "column": -9,
                "line": -9,
              },
            },
            "value": Int32 {
              "kind": 3,
              "value": 3,
            },
          },
          "location": Object {
            "end": Object {
              "column": -9,
              "line": -9,
            },
            "file": undefined,
            "start": Object {
              "column": -9,
              "line": -9,
            },
          },
          "name": Object {
            "isReserved": false,
            "kind": 30,
            "literal": undefined,
            "location": Object {
              "end": Object {
                "column": -9,
                "line": -9,
              },
              "start": Object {
                "column": -9,
                "line": -9,
              },
            },
            "text": "a",
          },
          "type": Object {
            "kind": 9,
            "location": Object {
              "end": Object {
                "column": -1,
                "line": -1,
              },
              "file": "(stdlib)",
              "start": Object {
                "column": -1,
                "line": -1,
              },
            },
          },
        },
        Object {
          "defaultValue": Literal {
            "_location": Object {
              "end": Object {
                "column": -9,
                "line": -9,
              },
              "start": Object {
                "column": -9,
                "line": -9,
              },
            },
            "value": Int32 {
              "kind": 3,
              "value": 4,
            },
          },
          "location": Object {
            "end": Object {
              "column": -9,
              "line": -9,
            },
            "file": undefined,
            "start": Object {
              "column": -9,
              "line": -9,
            },
          },
          "name": Object {
            "isReserved": false,
            "kind": 30,
            "literal": undefined,
            "location": Object {
              "end": Object {
                "column": -9,
                "line": -9,
              },
              "start": Object {
                "column": -9,
                "line": -9,
              },
            },
            "text": "b",
          },
          "type": Object {
            "kind": 9,
            "location": Object {
              "end": Object {
                "column": -1,
                "line": -1,
              },
              "file": "(stdlib)",
              "start": Object {
                "column": -1,
                "line": -1,
              },
            },
          },
        },
        Object {
          "defaultValue": Binary {
            "left": Variable {
              "name": Object {
                "isReserved": false,
                "kind": 30,
                "literal": undefined,
                "location": Object {
                  "end": Object {
                    "column": -9,
                    "line": -9,
                  },
                  "start": Object {
                    "column": -9,
                    "line": -9,
                  },
                },
                "text": "a",
              },
            },
            "right": Literal {
              "_location": Object {
                "end": Object {
                  "column": -9,
                  "line": -9,
                },
                "start": Object {
                  "column": -9,
                  "line": -9,
                },
              },
              "value": Int32 {
                "kind": 3,
                "value": 5,
              },
            },
            "token": Object {
              "isReserved": false,
              "kind": 8,
              "literal": undefined,
              "location": Object {
                "end": Object {
                  "column": -9,
                  "line": -9,
                },
                "start": Object {
                  "column": -9,
                  "line": -9,
                },
              },
              "text": "+",
            },
          },
          "location": Object {
            "end": Object {
              "column": -9,
              "line": -9,
            },
            "file": undefined,
            "start": Object {
              "column": -9,
              "line": -9,
            },
          },
          "name": Object {
            "isReserved": false,
            "kind": 30,
            "literal": undefined,
            "location": Object {
              "end": Object {
                "column": -9,
                "line": -9,
              },
              "start": Object {
                "column": -9,
                "line": -9,
              },
            },
            "text": "c",
          },
          "type": Object {
            "kind": 9,
            "location": Object {
              "end": Object {
                "column": -1,
                "line": -1,
              },
              "file": "(stdlib)",
              "start": Object {
                "column": -1,
                "line": -1,
              },
            },
          },
        },
      ],
      "returns": 9,
    },
  },
]
`;

exports[`parser function expressions parses functions with implicit-dynamic arguments 1`] = `
Array [
  Assignment {
    "name": Object {
      "isReserved": false,
      "kind": 30,
      "literal": undefined,
      "location": Object {
        "end": Object {
          "column": -9,
          "line": -9,
        },
        "start": Object {
          "column": -9,
          "line": -9,
        },
      },
      "text": "_",
    },
    "tokens": Object {
      "equals": Object {
        "isReserved": false,
        "kind": 28,
        "literal": undefined,
        "location": Object {
          "end": Object {
            "column": -9,
            "line": -9,
          },
          "start": Object {
            "column": -9,
            "line": -9,
          },
        },
        "text": "=",
      },
    },
    "value": Function {
      "body": Block {
        "startingLocation": Object {
          "end": Object {
            "column": -9,
            "line": -9,
          },
          "start": Object {
            "column": -9,
            "line": -9,
          },
        },
        "statements": Array [],
      },
      "end": Object {
        "isReserved": false,
<<<<<<< HEAD
        "kind": 51,
=======
        "kind": 54,
>>>>>>> f397208c
        "literal": undefined,
        "location": Object {
          "end": Object {
            "column": -9,
            "line": -9,
          },
          "start": Object {
            "column": -9,
            "line": -9,
          },
        },
        "text": "end function",
      },
      "keyword": Object {
        "isReserved": true,
<<<<<<< HEAD
        "kind": 63,
=======
        "kind": 66,
>>>>>>> f397208c
        "literal": undefined,
        "location": Object {
          "end": Object {
            "column": -9,
            "line": -9,
          },
          "start": Object {
            "column": -9,
            "line": -9,
          },
        },
        "text": "function",
      },
      "parameters": Array [
        Object {
          "defaultValue": undefined,
          "location": Object {
            "end": Object {
              "column": -9,
              "line": -9,
            },
            "file": undefined,
            "start": Object {
              "column": -9,
              "line": -9,
            },
          },
          "name": Object {
            "isReserved": false,
            "kind": 30,
            "literal": undefined,
            "location": Object {
              "end": Object {
                "column": -9,
                "line": -9,
              },
              "start": Object {
                "column": -9,
                "line": -9,
              },
            },
            "text": "a",
          },
          "type": Object {
            "kind": 9,
            "location": Object {
              "end": Object {
                "column": -1,
                "line": -1,
              },
              "file": "(stdlib)",
              "start": Object {
                "column": -1,
                "line": -1,
              },
            },
          },
        },
        Object {
          "defaultValue": undefined,
          "location": Object {
            "end": Object {
              "column": -9,
              "line": -9,
            },
            "file": undefined,
            "start": Object {
              "column": -9,
              "line": -9,
            },
          },
          "name": Object {
            "isReserved": false,
            "kind": 30,
            "literal": undefined,
            "location": Object {
              "end": Object {
                "column": -9,
                "line": -9,
              },
              "start": Object {
                "column": -9,
                "line": -9,
              },
            },
            "text": "b",
          },
          "type": Object {
            "kind": 9,
            "location": Object {
              "end": Object {
                "column": -1,
                "line": -1,
              },
              "file": "(stdlib)",
              "start": Object {
                "column": -1,
                "line": -1,
              },
            },
          },
        },
      ],
      "returns": 9,
    },
  },
]
`;

exports[`parser function expressions parses functions with typed arguments 1`] = `
Array [
  Assignment {
    "name": Object {
      "isReserved": false,
      "kind": 30,
      "literal": undefined,
      "location": Object {
        "end": Object {
          "column": -9,
          "line": -9,
        },
        "start": Object {
          "column": -9,
          "line": -9,
        },
      },
      "text": "_",
    },
    "tokens": Object {
      "equals": Object {
        "isReserved": false,
        "kind": 28,
        "literal": undefined,
        "location": Object {
          "end": Object {
            "column": -9,
            "line": -9,
          },
          "start": Object {
            "column": -9,
            "line": -9,
          },
        },
        "text": "=",
      },
    },
    "value": Function {
      "body": Block {
        "startingLocation": Object {
          "end": Object {
            "column": -9,
            "line": -9,
          },
          "start": Object {
            "column": -9,
            "line": -9,
          },
        },
        "statements": Array [],
      },
      "end": Object {
        "isReserved": false,
<<<<<<< HEAD
        "kind": 51,
=======
        "kind": 54,
>>>>>>> f397208c
        "literal": undefined,
        "location": Object {
          "end": Object {
            "column": -9,
            "line": -9,
          },
          "start": Object {
            "column": -9,
            "line": -9,
          },
        },
        "text": "end function",
      },
      "keyword": Object {
        "isReserved": true,
<<<<<<< HEAD
        "kind": 63,
=======
        "kind": 66,
>>>>>>> f397208c
        "literal": undefined,
        "location": Object {
          "end": Object {
            "column": -9,
            "line": -9,
          },
          "start": Object {
            "column": -9,
            "line": -9,
          },
        },
        "text": "function",
      },
      "parameters": Array [
        Object {
          "defaultValue": undefined,
          "location": Object {
            "end": Object {
              "column": -9,
              "line": -9,
            },
            "file": undefined,
            "start": Object {
              "column": -9,
              "line": -9,
            },
          },
          "name": Object {
            "isReserved": false,
            "kind": 30,
            "literal": undefined,
            "location": Object {
              "end": Object {
                "column": -9,
                "line": -9,
              },
              "start": Object {
                "column": -9,
                "line": -9,
              },
            },
            "text": "str",
          },
          "type": Object {
            "kind": 2,
            "location": Object {
              "end": Object {
                "column": -9,
                "line": -9,
              },
              "start": Object {
                "column": -9,
                "line": -9,
              },
            },
          },
        },
        Object {
          "defaultValue": undefined,
          "location": Object {
            "end": Object {
              "column": -9,
              "line": -9,
            },
            "file": undefined,
            "start": Object {
              "column": -9,
              "line": -9,
            },
          },
          "name": Object {
            "isReserved": false,
            "kind": 30,
            "literal": undefined,
            "location": Object {
              "end": Object {
                "column": -9,
                "line": -9,
              },
              "start": Object {
                "column": -9,
                "line": -9,
              },
            },
            "text": "count",
          },
          "type": Object {
            "kind": 3,
            "location": Object {
              "end": Object {
                "column": -9,
                "line": -9,
              },
              "start": Object {
                "column": -9,
                "line": -9,
              },
            },
          },
        },
        Object {
          "defaultValue": undefined,
          "location": Object {
            "end": Object {
              "column": -9,
              "line": -9,
            },
            "file": undefined,
            "start": Object {
              "column": -9,
              "line": -9,
            },
          },
          "name": Object {
            "isReserved": false,
            "kind": 30,
            "literal": undefined,
            "location": Object {
              "end": Object {
                "column": -9,
                "line": -9,
              },
              "start": Object {
                "column": -9,
                "line": -9,
              },
            },
            "text": "separator",
          },
          "type": Object {
            "kind": 11,
            "location": Object {
              "end": Object {
                "column": -9,
                "line": -9,
              },
              "start": Object {
                "column": -9,
                "line": -9,
              },
            },
          },
        },
      ],
      "returns": 9,
    },
  },
]
`;

exports[`parser function expressions parses functions with typed arguments and default expressions 1`] = `
Array [
  Assignment {
    "name": Object {
      "isReserved": false,
      "kind": 30,
      "literal": undefined,
      "location": Object {
        "end": Object {
          "column": -9,
          "line": -9,
        },
        "start": Object {
          "column": -9,
          "line": -9,
        },
      },
      "text": "_",
    },
    "tokens": Object {
      "equals": Object {
        "isReserved": false,
        "kind": 28,
        "literal": undefined,
        "location": Object {
          "end": Object {
            "column": -9,
            "line": -9,
          },
          "start": Object {
            "column": -9,
            "line": -9,
          },
        },
        "text": "=",
      },
    },
    "value": Function {
      "body": Block {
        "startingLocation": Object {
          "end": Object {
            "column": -9,
            "line": -9,
          },
          "start": Object {
            "column": -9,
            "line": -9,
          },
        },
        "statements": Array [],
      },
      "end": Object {
        "isReserved": false,
<<<<<<< HEAD
        "kind": 51,
=======
        "kind": 54,
>>>>>>> f397208c
        "literal": undefined,
        "location": Object {
          "end": Object {
            "column": -9,
            "line": -9,
          },
          "start": Object {
            "column": -9,
            "line": -9,
          },
        },
        "text": "end function",
      },
      "keyword": Object {
        "isReserved": true,
<<<<<<< HEAD
        "kind": 63,
=======
        "kind": 66,
>>>>>>> f397208c
        "literal": undefined,
        "location": Object {
          "end": Object {
            "column": -9,
            "line": -9,
          },
          "start": Object {
            "column": -9,
            "line": -9,
          },
        },
        "text": "function",
      },
      "parameters": Array [
        Object {
          "defaultValue": Literal {
            "_location": Object {
              "end": Object {
                "column": -9,
                "line": -9,
              },
              "start": Object {
                "column": -9,
                "line": -9,
              },
            },
            "value": Int32 {
              "kind": 3,
              "value": 3,
            },
          },
          "location": Object {
            "end": Object {
              "column": -9,
              "line": -9,
            },
            "file": undefined,
            "start": Object {
              "column": -9,
              "line": -9,
            },
          },
          "name": Object {
            "isReserved": false,
            "kind": 30,
            "literal": undefined,
            "location": Object {
              "end": Object {
                "column": -9,
                "line": -9,
              },
              "start": Object {
                "column": -9,
                "line": -9,
              },
            },
            "text": "a",
          },
          "type": Object {
            "kind": 3,
            "location": Object {
              "end": Object {
                "column": -9,
                "line": -9,
              },
              "start": Object {
                "column": -9,
                "line": -9,
              },
            },
          },
        },
        Object {
          "defaultValue": Binary {
            "left": Variable {
              "name": Object {
                "isReserved": false,
                "kind": 30,
                "literal": undefined,
                "location": Object {
                  "end": Object {
                    "column": -9,
                    "line": -9,
                  },
                  "start": Object {
                    "column": -9,
                    "line": -9,
                  },
                },
                "text": "a",
              },
            },
            "right": Literal {
              "_location": Object {
                "end": Object {
                  "column": -9,
                  "line": -9,
                },
                "start": Object {
                  "column": -9,
                  "line": -9,
                },
              },
              "value": Int32 {
                "kind": 3,
                "value": 5,
              },
            },
            "token": Object {
              "isReserved": false,
              "kind": 8,
              "literal": undefined,
              "location": Object {
                "end": Object {
                  "column": -9,
                  "line": -9,
                },
                "start": Object {
                  "column": -9,
                  "line": -9,
                },
              },
              "text": "+",
            },
          },
          "location": Object {
            "end": Object {
              "column": -9,
              "line": -9,
            },
            "file": undefined,
            "start": Object {
              "column": -9,
              "line": -9,
            },
          },
          "name": Object {
            "isReserved": false,
            "kind": 30,
            "literal": undefined,
            "location": Object {
              "end": Object {
                "column": -9,
                "line": -9,
              },
              "start": Object {
                "column": -9,
                "line": -9,
              },
            },
            "text": "b",
          },
          "type": Object {
            "kind": 3,
            "location": Object {
              "end": Object {
                "column": -9,
                "line": -9,
              },
              "start": Object {
                "column": -9,
                "line": -9,
              },
            },
          },
        },
      ],
      "returns": 9,
    },
  },
]
`;

exports[`parser function expressions parses minimal empty function expressions 1`] = `
Array [
  Assignment {
    "name": Object {
      "isReserved": false,
      "kind": 30,
      "literal": undefined,
      "location": Object {
        "end": Object {
          "column": -9,
          "line": -9,
        },
        "start": Object {
          "column": -9,
          "line": -9,
        },
      },
      "text": "_",
    },
    "tokens": Object {
      "equals": Object {
        "isReserved": false,
        "kind": 28,
        "literal": undefined,
        "location": Object {
          "end": Object {
            "column": -9,
            "line": -9,
          },
          "start": Object {
            "column": -9,
            "line": -9,
          },
        },
        "text": "=",
      },
    },
    "value": Function {
      "body": Block {
        "startingLocation": Object {
          "end": Object {
            "column": -9,
            "line": -9,
          },
          "start": Object {
            "column": -9,
            "line": -9,
          },
        },
        "statements": Array [],
      },
      "end": Object {
        "isReserved": false,
<<<<<<< HEAD
        "kind": 51,
=======
        "kind": 54,
>>>>>>> f397208c
        "literal": undefined,
        "location": Object {
          "end": Object {
            "column": -9,
            "line": -9,
          },
          "start": Object {
            "column": -9,
            "line": -9,
          },
        },
        "text": "end function",
      },
      "keyword": Object {
        "isReserved": true,
<<<<<<< HEAD
        "kind": 63,
=======
        "kind": 66,
>>>>>>> f397208c
        "literal": undefined,
        "location": Object {
          "end": Object {
            "column": -9,
            "line": -9,
          },
          "start": Object {
            "column": -9,
            "line": -9,
          },
        },
        "text": "function",
      },
      "parameters": Array [],
      "returns": 9,
    },
  },
]
`;

exports[`parser function expressions parses non-empty function expressions 1`] = `
Array [
  Assignment {
    "name": Object {
      "isReserved": false,
      "kind": 30,
      "literal": undefined,
      "location": Object {
        "end": Object {
          "column": -9,
          "line": -9,
        },
        "start": Object {
          "column": -9,
          "line": -9,
        },
      },
      "text": "_",
    },
    "tokens": Object {
      "equals": Object {
        "isReserved": false,
        "kind": 28,
        "literal": undefined,
        "location": Object {
          "end": Object {
            "column": -9,
            "line": -9,
          },
          "start": Object {
            "column": -9,
            "line": -9,
          },
        },
        "text": "=",
      },
    },
    "value": Function {
      "body": Block {
        "startingLocation": Object {
          "end": Object {
            "column": -9,
            "line": -9,
          },
          "start": Object {
            "column": -9,
            "line": -9,
          },
        },
        "statements": Array [
          Print {
            "expressions": Array [
              Literal {
                "_location": Object {
                  "end": Object {
                    "column": -9,
                    "line": -9,
                  },
                  "start": Object {
                    "column": -9,
                    "line": -9,
                  },
                },
                "value": BrsString {
                  "kind": 2,
                  "value": "Lorem ipsum",
                },
              },
            ],
            "tokens": Object {
              "print": Object {
                "isReserved": true,
<<<<<<< HEAD
                "kind": 77,
=======
                "kind": 80,
>>>>>>> f397208c
                "literal": undefined,
                "location": Object {
                  "end": Object {
                    "column": -9,
                    "line": -9,
                  },
                  "start": Object {
                    "column": -9,
                    "line": -9,
                  },
                },
                "text": "print",
              },
            },
          },
        ],
      },
      "end": Object {
        "isReserved": false,
<<<<<<< HEAD
        "kind": 51,
=======
        "kind": 54,
>>>>>>> f397208c
        "literal": undefined,
        "location": Object {
          "end": Object {
            "column": -9,
            "line": -9,
          },
          "start": Object {
            "column": -9,
            "line": -9,
          },
        },
        "text": "end function",
      },
      "keyword": Object {
        "isReserved": true,
<<<<<<< HEAD
        "kind": 63,
=======
        "kind": 66,
>>>>>>> f397208c
        "literal": undefined,
        "location": Object {
          "end": Object {
            "column": -9,
            "line": -9,
          },
          "start": Object {
            "column": -9,
            "line": -9,
          },
        },
        "text": "function",
      },
      "parameters": Array [],
      "returns": 9,
    },
  },
]
`;

exports[`parser function expressions parses return types 1`] = `
Array [
  Assignment {
    "name": Object {
      "isReserved": false,
      "kind": 30,
      "literal": undefined,
      "location": Object {
        "end": Object {
          "column": -9,
          "line": -9,
        },
        "start": Object {
          "column": -9,
          "line": -9,
        },
      },
      "text": "_",
    },
    "tokens": Object {
      "equals": Object {
        "isReserved": false,
        "kind": 28,
        "literal": undefined,
        "location": Object {
          "end": Object {
            "column": -9,
            "line": -9,
          },
          "start": Object {
            "column": -9,
            "line": -9,
          },
        },
        "text": "=",
      },
    },
    "value": Function {
      "body": Block {
        "startingLocation": Object {
          "end": Object {
            "column": -9,
            "line": -9,
          },
          "start": Object {
            "column": -9,
            "line": -9,
          },
        },
        "statements": Array [],
      },
      "end": Object {
        "isReserved": false,
<<<<<<< HEAD
        "kind": 51,
=======
        "kind": 54,
>>>>>>> f397208c
        "literal": undefined,
        "location": Object {
          "end": Object {
            "column": -9,
            "line": -9,
          },
          "start": Object {
            "column": -9,
            "line": -9,
          },
        },
        "text": "end function",
      },
      "keyword": Object {
        "isReserved": true,
<<<<<<< HEAD
        "kind": 63,
=======
        "kind": 66,
>>>>>>> f397208c
        "literal": undefined,
        "location": Object {
          "end": Object {
            "column": -9,
            "line": -9,
          },
          "start": Object {
            "column": -9,
            "line": -9,
          },
        },
        "text": "function",
      },
      "parameters": Array [],
      "returns": 10,
    },
  },
]
`;

exports[`parser sub expressions parses minimal sub expressions 1`] = `
Array [
  Assignment {
    "name": Object {
      "isReserved": false,
      "kind": 30,
      "literal": undefined,
      "location": Object {
        "end": Object {
          "column": -9,
          "line": -9,
        },
        "start": Object {
          "column": -9,
          "line": -9,
        },
      },
      "text": "_",
    },
    "tokens": Object {
      "equals": Object {
        "isReserved": false,
        "kind": 28,
        "literal": undefined,
        "location": Object {
          "end": Object {
            "column": -9,
            "line": -9,
          },
          "start": Object {
            "column": -9,
            "line": -9,
          },
        },
        "text": "=",
      },
    },
    "value": Function {
      "body": Block {
        "startingLocation": Object {
          "end": Object {
            "column": -9,
            "line": -9,
          },
          "start": Object {
            "column": -9,
            "line": -9,
          },
        },
        "statements": Array [],
      },
      "end": Object {
        "isReserved": false,
<<<<<<< HEAD
        "kind": 54,
=======
        "kind": 57,
>>>>>>> f397208c
        "literal": undefined,
        "location": Object {
          "end": Object {
            "column": -9,
            "line": -9,
          },
          "start": Object {
            "column": -9,
            "line": -9,
          },
        },
        "text": "end sub",
      },
      "keyword": Object {
        "isReserved": true,
<<<<<<< HEAD
        "kind": 81,
=======
        "kind": 84,
>>>>>>> f397208c
        "literal": undefined,
        "location": Object {
          "end": Object {
            "column": -9,
            "line": -9,
          },
          "start": Object {
            "column": -9,
            "line": -9,
          },
        },
        "text": "sub",
      },
      "parameters": Array [],
      "returns": 10,
    },
  },
]
`;

exports[`parser sub expressions parses non-empty sub expressions 1`] = `
Array [
  Assignment {
    "name": Object {
      "isReserved": false,
      "kind": 30,
      "literal": undefined,
      "location": Object {
        "end": Object {
          "column": -9,
          "line": -9,
        },
        "start": Object {
          "column": -9,
          "line": -9,
        },
      },
      "text": "_",
    },
    "tokens": Object {
      "equals": Object {
        "isReserved": false,
        "kind": 28,
        "literal": undefined,
        "location": Object {
          "end": Object {
            "column": -9,
            "line": -9,
          },
          "start": Object {
            "column": -9,
            "line": -9,
          },
        },
        "text": "=",
      },
    },
    "value": Function {
      "body": Block {
        "startingLocation": Object {
          "end": Object {
            "column": -9,
            "line": -9,
          },
          "start": Object {
            "column": -9,
            "line": -9,
          },
        },
        "statements": Array [
          Print {
            "expressions": Array [
              Literal {
                "_location": Object {
                  "end": Object {
                    "column": -9,
                    "line": -9,
                  },
                  "start": Object {
                    "column": -9,
                    "line": -9,
                  },
                },
                "value": BrsString {
                  "kind": 2,
                  "value": "Lorem ipsum",
                },
              },
            ],
            "tokens": Object {
              "print": Object {
                "isReserved": true,
<<<<<<< HEAD
                "kind": 77,
=======
                "kind": 80,
>>>>>>> f397208c
                "literal": undefined,
                "location": Object {
                  "end": Object {
                    "column": -9,
                    "line": -9,
                  },
                  "start": Object {
                    "column": -9,
                    "line": -9,
                  },
                },
                "text": "print",
              },
            },
          },
        ],
      },
      "end": Object {
        "isReserved": false,
<<<<<<< HEAD
        "kind": 54,
=======
        "kind": 57,
>>>>>>> f397208c
        "literal": undefined,
        "location": Object {
          "end": Object {
            "column": -9,
            "line": -9,
          },
          "start": Object {
            "column": -9,
            "line": -9,
          },
        },
        "text": "end sub",
      },
      "keyword": Object {
        "isReserved": true,
<<<<<<< HEAD
        "kind": 81,
=======
        "kind": 84,
>>>>>>> f397208c
        "literal": undefined,
        "location": Object {
          "end": Object {
            "column": -9,
            "line": -9,
          },
          "start": Object {
            "column": -9,
            "line": -9,
          },
        },
        "text": "sub",
      },
      "parameters": Array [],
      "returns": 10,
    },
  },
]
`;

exports[`parser sub expressions parses subs with default argument expressions 1`] = `
Array [
  Assignment {
    "name": Object {
      "isReserved": false,
      "kind": 30,
      "literal": undefined,
      "location": Object {
        "end": Object {
          "column": -9,
          "line": -9,
        },
        "start": Object {
          "column": -9,
          "line": -9,
        },
      },
      "text": "_",
    },
    "tokens": Object {
      "equals": Object {
        "isReserved": false,
        "kind": 28,
        "literal": undefined,
        "location": Object {
          "end": Object {
            "column": -9,
            "line": -9,
          },
          "start": Object {
            "column": -9,
            "line": -9,
          },
        },
        "text": "=",
      },
    },
    "value": Function {
      "body": Block {
        "startingLocation": Object {
          "end": Object {
            "column": -9,
            "line": -9,
          },
          "start": Object {
            "column": -9,
            "line": -9,
          },
        },
        "statements": Array [],
      },
      "end": Object {
        "isReserved": false,
<<<<<<< HEAD
        "kind": 54,
=======
        "kind": 57,
>>>>>>> f397208c
        "literal": undefined,
        "location": Object {
          "end": Object {
            "column": -9,
            "line": -9,
          },
          "start": Object {
            "column": -9,
            "line": -9,
          },
        },
        "text": "end sub",
      },
      "keyword": Object {
        "isReserved": true,
<<<<<<< HEAD
        "kind": 81,
=======
        "kind": 84,
>>>>>>> f397208c
        "literal": undefined,
        "location": Object {
          "end": Object {
            "column": -9,
            "line": -9,
          },
          "start": Object {
            "column": -9,
            "line": -9,
          },
        },
        "text": "sub",
      },
      "parameters": Array [
        Object {
          "defaultValue": Literal {
            "_location": Object {
              "end": Object {
                "column": -9,
                "line": -9,
              },
              "start": Object {
                "column": -9,
                "line": -9,
              },
            },
            "value": Int32 {
              "kind": 3,
              "value": 3,
            },
          },
          "location": Object {
            "end": Object {
              "column": -9,
              "line": -9,
            },
            "file": undefined,
            "start": Object {
              "column": -9,
              "line": -9,
            },
          },
          "name": Object {
            "isReserved": false,
            "kind": 30,
            "literal": undefined,
            "location": Object {
              "end": Object {
                "column": -9,
                "line": -9,
              },
              "start": Object {
                "column": -9,
                "line": -9,
              },
            },
            "text": "a",
          },
          "type": Object {
            "kind": 9,
            "location": Object {
              "end": Object {
                "column": -1,
                "line": -1,
              },
              "file": "(stdlib)",
              "start": Object {
                "column": -1,
                "line": -1,
              },
            },
          },
        },
        Object {
          "defaultValue": Literal {
            "_location": Object {
              "end": Object {
                "column": -9,
                "line": -9,
              },
              "start": Object {
                "column": -9,
                "line": -9,
              },
            },
            "value": Int32 {
              "kind": 3,
              "value": 4,
            },
          },
          "location": Object {
            "end": Object {
              "column": -9,
              "line": -9,
            },
            "file": undefined,
            "start": Object {
              "column": -9,
              "line": -9,
            },
          },
          "name": Object {
            "isReserved": false,
            "kind": 30,
            "literal": undefined,
            "location": Object {
              "end": Object {
                "column": -9,
                "line": -9,
              },
              "start": Object {
                "column": -9,
                "line": -9,
              },
            },
            "text": "b",
          },
          "type": Object {
            "kind": 9,
            "location": Object {
              "end": Object {
                "column": -1,
                "line": -1,
              },
              "file": "(stdlib)",
              "start": Object {
                "column": -1,
                "line": -1,
              },
            },
          },
        },
        Object {
          "defaultValue": Binary {
            "left": Variable {
              "name": Object {
                "isReserved": false,
                "kind": 30,
                "literal": undefined,
                "location": Object {
                  "end": Object {
                    "column": -9,
                    "line": -9,
                  },
                  "start": Object {
                    "column": -9,
                    "line": -9,
                  },
                },
                "text": "a",
              },
            },
            "right": Literal {
              "_location": Object {
                "end": Object {
                  "column": -9,
                  "line": -9,
                },
                "start": Object {
                  "column": -9,
                  "line": -9,
                },
              },
              "value": Int32 {
                "kind": 3,
                "value": 5,
              },
            },
            "token": Object {
              "isReserved": false,
              "kind": 8,
              "literal": undefined,
              "location": Object {
                "end": Object {
                  "column": -9,
                  "line": -9,
                },
                "start": Object {
                  "column": -9,
                  "line": -9,
                },
              },
              "text": "+",
            },
          },
          "location": Object {
            "end": Object {
              "column": -9,
              "line": -9,
            },
            "file": undefined,
            "start": Object {
              "column": -9,
              "line": -9,
            },
          },
          "name": Object {
            "isReserved": false,
            "kind": 30,
            "literal": undefined,
            "location": Object {
              "end": Object {
                "column": -9,
                "line": -9,
              },
              "start": Object {
                "column": -9,
                "line": -9,
              },
            },
            "text": "c",
          },
          "type": Object {
            "kind": 9,
            "location": Object {
              "end": Object {
                "column": -1,
                "line": -1,
              },
              "file": "(stdlib)",
              "start": Object {
                "column": -1,
                "line": -1,
              },
            },
          },
        },
      ],
      "returns": 10,
    },
  },
]
`;

exports[`parser sub expressions parses subs with implicit-dynamic arguments 1`] = `
Array [
  Assignment {
    "name": Object {
      "isReserved": false,
      "kind": 30,
      "literal": undefined,
      "location": Object {
        "end": Object {
          "column": -9,
          "line": -9,
        },
        "start": Object {
          "column": -9,
          "line": -9,
        },
      },
      "text": "_",
    },
    "tokens": Object {
      "equals": Object {
        "isReserved": false,
        "kind": 28,
        "literal": undefined,
        "location": Object {
          "end": Object {
            "column": -9,
            "line": -9,
          },
          "start": Object {
            "column": -9,
            "line": -9,
          },
        },
        "text": "=",
      },
    },
    "value": Function {
      "body": Block {
        "startingLocation": Object {
          "end": Object {
            "column": -9,
            "line": -9,
          },
          "start": Object {
            "column": -9,
            "line": -9,
          },
        },
        "statements": Array [],
      },
      "end": Object {
        "isReserved": false,
<<<<<<< HEAD
        "kind": 51,
=======
        "kind": 54,
>>>>>>> f397208c
        "literal": undefined,
        "location": Object {
          "end": Object {
            "column": -9,
            "line": -9,
          },
          "start": Object {
            "column": -9,
            "line": -9,
          },
        },
        "text": "end sub",
      },
      "keyword": Object {
        "isReserved": true,
<<<<<<< HEAD
        "kind": 63,
=======
        "kind": 66,
>>>>>>> f397208c
        "literal": undefined,
        "location": Object {
          "end": Object {
            "column": -9,
            "line": -9,
          },
          "start": Object {
            "column": -9,
            "line": -9,
          },
        },
        "text": "sub",
      },
      "parameters": Array [
        Object {
          "defaultValue": undefined,
          "location": Object {
            "end": Object {
              "column": -9,
              "line": -9,
            },
            "file": undefined,
            "start": Object {
              "column": -9,
              "line": -9,
            },
          },
          "name": Object {
            "isReserved": false,
            "kind": 30,
            "literal": undefined,
            "location": Object {
              "end": Object {
                "column": -9,
                "line": -9,
              },
              "start": Object {
                "column": -9,
                "line": -9,
              },
            },
            "text": "a",
          },
          "type": Object {
            "kind": 9,
            "location": Object {
              "end": Object {
                "column": -1,
                "line": -1,
              },
              "file": "(stdlib)",
              "start": Object {
                "column": -1,
                "line": -1,
              },
            },
          },
        },
        Object {
          "defaultValue": undefined,
          "location": Object {
            "end": Object {
              "column": -9,
              "line": -9,
            },
            "file": undefined,
            "start": Object {
              "column": -9,
              "line": -9,
            },
          },
          "name": Object {
            "isReserved": false,
            "kind": 30,
            "literal": undefined,
            "location": Object {
              "end": Object {
                "column": -9,
                "line": -9,
              },
              "start": Object {
                "column": -9,
                "line": -9,
              },
            },
            "text": "b",
          },
          "type": Object {
            "kind": 9,
            "location": Object {
              "end": Object {
                "column": -1,
                "line": -1,
              },
              "file": "(stdlib)",
              "start": Object {
                "column": -1,
                "line": -1,
              },
            },
          },
        },
      ],
      "returns": 9,
    },
  },
]
`;

exports[`parser sub expressions parses subs with typed arguments 1`] = `
Array [
  Assignment {
    "name": Object {
      "isReserved": false,
      "kind": 30,
      "literal": undefined,
      "location": Object {
        "end": Object {
          "column": -9,
          "line": -9,
        },
        "start": Object {
          "column": -9,
          "line": -9,
        },
      },
      "text": "_",
    },
    "tokens": Object {
      "equals": Object {
        "isReserved": false,
        "kind": 28,
        "literal": undefined,
        "location": Object {
          "end": Object {
            "column": -9,
            "line": -9,
          },
          "start": Object {
            "column": -9,
            "line": -9,
          },
        },
        "text": "=",
      },
    },
    "value": Function {
      "body": Block {
        "startingLocation": Object {
          "end": Object {
            "column": -9,
            "line": -9,
          },
          "start": Object {
            "column": -9,
            "line": -9,
          },
        },
        "statements": Array [],
      },
      "end": Object {
        "isReserved": false,
<<<<<<< HEAD
        "kind": 51,
=======
        "kind": 54,
>>>>>>> f397208c
        "literal": undefined,
        "location": Object {
          "end": Object {
            "column": -9,
            "line": -9,
          },
          "start": Object {
            "column": -9,
            "line": -9,
          },
        },
        "text": "end sub",
      },
      "keyword": Object {
        "isReserved": true,
<<<<<<< HEAD
        "kind": 63,
=======
        "kind": 66,
>>>>>>> f397208c
        "literal": undefined,
        "location": Object {
          "end": Object {
            "column": -9,
            "line": -9,
          },
          "start": Object {
            "column": -9,
            "line": -9,
          },
        },
        "text": "sub",
      },
      "parameters": Array [
        Object {
          "defaultValue": undefined,
          "location": Object {
            "end": Object {
              "column": -9,
              "line": -9,
            },
            "file": undefined,
            "start": Object {
              "column": -9,
              "line": -9,
            },
          },
          "name": Object {
            "isReserved": false,
            "kind": 30,
            "literal": undefined,
            "location": Object {
              "end": Object {
                "column": -9,
                "line": -9,
              },
              "start": Object {
                "column": -9,
                "line": -9,
              },
            },
            "text": "str",
          },
          "type": Object {
            "kind": 2,
            "location": Object {
              "end": Object {
                "column": -9,
                "line": -9,
              },
              "start": Object {
                "column": -9,
                "line": -9,
              },
            },
          },
        },
        Object {
          "defaultValue": undefined,
          "location": Object {
            "end": Object {
              "column": -9,
              "line": -9,
            },
            "file": undefined,
            "start": Object {
              "column": -9,
              "line": -9,
            },
          },
          "name": Object {
            "isReserved": false,
            "kind": 30,
            "literal": undefined,
            "location": Object {
              "end": Object {
                "column": -9,
                "line": -9,
              },
              "start": Object {
                "column": -9,
                "line": -9,
              },
            },
            "text": "count",
          },
          "type": Object {
            "kind": 3,
            "location": Object {
              "end": Object {
                "column": -9,
                "line": -9,
              },
              "start": Object {
                "column": -9,
                "line": -9,
              },
            },
          },
        },
        Object {
          "defaultValue": undefined,
          "location": Object {
            "end": Object {
              "column": -9,
              "line": -9,
            },
            "file": undefined,
            "start": Object {
              "column": -9,
              "line": -9,
            },
          },
          "name": Object {
            "isReserved": false,
            "kind": 30,
            "literal": undefined,
            "location": Object {
              "end": Object {
                "column": -9,
                "line": -9,
              },
              "start": Object {
                "column": -9,
                "line": -9,
              },
            },
            "text": "cb",
          },
          "type": Object {
            "kind": 7,
            "location": Object {
              "end": Object {
                "column": -9,
                "line": -9,
              },
              "start": Object {
                "column": -9,
                "line": -9,
              },
            },
          },
        },
      ],
      "returns": 9,
    },
  },
]
`;

exports[`parser sub expressions parses subs with typed arguments and default expressions 1`] = `
Array [
  Assignment {
    "name": Object {
      "isReserved": false,
      "kind": 30,
      "literal": undefined,
      "location": Object {
        "end": Object {
          "column": -9,
          "line": -9,
        },
        "start": Object {
          "column": -9,
          "line": -9,
        },
      },
      "text": "_",
    },
    "tokens": Object {
      "equals": Object {
        "isReserved": false,
        "kind": 28,
        "literal": undefined,
        "location": Object {
          "end": Object {
            "column": -9,
            "line": -9,
          },
          "start": Object {
            "column": -9,
            "line": -9,
          },
        },
        "text": "=",
      },
    },
    "value": Function {
      "body": Block {
        "startingLocation": Object {
          "end": Object {
            "column": -9,
            "line": -9,
          },
          "start": Object {
            "column": -9,
            "line": -9,
          },
        },
        "statements": Array [],
      },
      "end": Object {
        "isReserved": false,
<<<<<<< HEAD
        "kind": 54,
=======
        "kind": 57,
>>>>>>> f397208c
        "literal": undefined,
        "location": Object {
          "end": Object {
            "column": -9,
            "line": -9,
          },
          "start": Object {
            "column": -9,
            "line": -9,
          },
        },
        "text": "end sub",
      },
      "keyword": Object {
        "isReserved": true,
<<<<<<< HEAD
        "kind": 81,
=======
        "kind": 84,
>>>>>>> f397208c
        "literal": undefined,
        "location": Object {
          "end": Object {
            "column": -9,
            "line": -9,
          },
          "start": Object {
            "column": -9,
            "line": -9,
          },
        },
        "text": "sub",
      },
      "parameters": Array [
        Object {
          "defaultValue": Literal {
            "_location": Object {
              "end": Object {
                "column": -9,
                "line": -9,
              },
              "start": Object {
                "column": -9,
                "line": -9,
              },
            },
            "value": Int32 {
              "kind": 3,
              "value": 3,
            },
          },
          "location": Object {
            "end": Object {
              "column": -9,
              "line": -9,
            },
            "file": undefined,
            "start": Object {
              "column": -9,
              "line": -9,
            },
          },
          "name": Object {
            "isReserved": false,
            "kind": 30,
            "literal": undefined,
            "location": Object {
              "end": Object {
                "column": -9,
                "line": -9,
              },
              "start": Object {
                "column": -9,
                "line": -9,
              },
            },
            "text": "a",
          },
          "type": Object {
            "kind": 3,
            "location": Object {
              "end": Object {
                "column": -9,
                "line": -9,
              },
              "start": Object {
                "column": -9,
                "line": -9,
              },
            },
          },
        },
        Object {
          "defaultValue": Binary {
            "left": Variable {
              "name": Object {
                "isReserved": false,
                "kind": 30,
                "literal": undefined,
                "location": Object {
                  "end": Object {
                    "column": -9,
                    "line": -9,
                  },
                  "start": Object {
                    "column": -9,
                    "line": -9,
                  },
                },
                "text": "a",
              },
            },
            "right": Literal {
              "_location": Object {
                "end": Object {
                  "column": -9,
                  "line": -9,
                },
                "start": Object {
                  "column": -9,
                  "line": -9,
                },
              },
              "value": Int32 {
                "kind": 3,
                "value": 5,
              },
            },
            "token": Object {
              "isReserved": false,
              "kind": 8,
              "literal": undefined,
              "location": Object {
                "end": Object {
                  "column": -9,
                  "line": -9,
                },
                "start": Object {
                  "column": -9,
                  "line": -9,
                },
              },
              "text": "+",
            },
          },
          "location": Object {
            "end": Object {
              "column": -9,
              "line": -9,
            },
            "file": undefined,
            "start": Object {
              "column": -9,
              "line": -9,
            },
          },
          "name": Object {
            "isReserved": false,
            "kind": 30,
            "literal": undefined,
            "location": Object {
              "end": Object {
                "column": -9,
                "line": -9,
              },
              "start": Object {
                "column": -9,
                "line": -9,
              },
            },
            "text": "b",
          },
          "type": Object {
            "kind": 3,
            "location": Object {
              "end": Object {
                "column": -9,
                "line": -9,
              },
              "start": Object {
                "column": -9,
                "line": -9,
              },
            },
          },
        },
      ],
      "returns": 10,
    },
  },
]
`;

exports[`parser usage allows function expressions in assignment RHS 1`] = `
Array [
  Assignment {
    "name": Object {
      "isReserved": false,
      "kind": 30,
      "literal": undefined,
      "location": Object {
        "end": Object {
          "column": -9,
          "line": -9,
        },
        "start": Object {
          "column": -9,
          "line": -9,
        },
      },
      "text": "anonymousFunction",
    },
    "tokens": Object {
      "equals": Object {
        "isReserved": false,
        "kind": 28,
        "literal": undefined,
        "location": Object {
          "end": Object {
            "column": -9,
            "line": -9,
          },
          "start": Object {
            "column": -9,
            "line": -9,
          },
        },
        "text": "=",
      },
    },
    "value": Function {
      "body": Block {
        "startingLocation": Object {
          "end": Object {
            "column": -9,
            "line": -9,
          },
          "start": Object {
            "column": -9,
            "line": -9,
          },
        },
        "statements": Array [
          Print {
            "expressions": Array [
              Literal {
                "_location": Object {
                  "end": Object {
                    "column": -9,
                    "line": -9,
                  },
                  "start": Object {
                    "column": -9,
                    "line": -9,
                  },
                },
                "value": BrsString {
                  "kind": 2,
                  "value": "I'm anonymous",
                },
              },
            ],
            "tokens": Object {
              "print": Object {
                "isReserved": true,
<<<<<<< HEAD
                "kind": 77,
=======
                "kind": 80,
>>>>>>> f397208c
                "literal": undefined,
                "location": Object {
                  "end": Object {
                    "column": -9,
                    "line": -9,
                  },
                  "start": Object {
                    "column": -9,
                    "line": -9,
                  },
                },
                "text": "print",
              },
            },
          },
        ],
      },
      "end": Object {
        "isReserved": false,
<<<<<<< HEAD
        "kind": 51,
=======
        "kind": 54,
>>>>>>> f397208c
        "literal": undefined,
        "location": Object {
          "end": Object {
            "column": -9,
            "line": -9,
          },
          "start": Object {
            "column": -9,
            "line": -9,
          },
        },
        "text": "end function",
      },
      "keyword": Object {
        "isReserved": true,
<<<<<<< HEAD
        "kind": 63,
=======
        "kind": 66,
>>>>>>> f397208c
        "literal": undefined,
        "location": Object {
          "end": Object {
            "column": -9,
            "line": -9,
          },
          "start": Object {
            "column": -9,
            "line": -9,
          },
        },
        "text": "function",
      },
      "parameters": Array [],
      "returns": 9,
    },
  },
]
`;

exports[`parser usage allows sub expressions in call arguments 1`] = `
Array [
  Expression {
    "expression": Call {
      "args": Array [
        Function {
          "body": Block {
            "startingLocation": Object {
              "end": Object {
                "column": -9,
                "line": -9,
              },
              "start": Object {
                "column": -9,
                "line": -9,
              },
            },
            "statements": Array [
              Print {
                "expressions": Array [
                  Literal {
                    "_location": Object {
                      "end": Object {
                        "column": -9,
                        "line": -9,
                      },
                      "start": Object {
                        "column": -9,
                        "line": -9,
                      },
                    },
                    "value": BrsString {
                      "kind": 2,
                      "value": "I'm a callback",
                    },
                  },
                ],
                "tokens": Object {
                  "print": Object {
                    "isReserved": true,
<<<<<<< HEAD
                    "kind": 77,
=======
                    "kind": 80,
>>>>>>> f397208c
                    "literal": undefined,
                    "location": Object {
                      "end": Object {
                        "column": -9,
                        "line": -9,
                      },
                      "start": Object {
                        "column": -9,
                        "line": -9,
                      },
                    },
                    "text": "print",
                  },
                },
              },
            ],
          },
          "end": Object {
            "isReserved": false,
<<<<<<< HEAD
            "kind": 51,
=======
            "kind": 54,
>>>>>>> f397208c
            "literal": undefined,
            "location": Object {
              "end": Object {
                "column": -9,
                "line": -9,
              },
              "start": Object {
                "column": -9,
                "line": -9,
              },
            },
            "text": "end function",
          },
          "keyword": Object {
            "isReserved": true,
<<<<<<< HEAD
            "kind": 63,
=======
            "kind": 66,
>>>>>>> f397208c
            "literal": undefined,
            "location": Object {
              "end": Object {
                "column": -9,
                "line": -9,
              },
              "start": Object {
                "column": -9,
                "line": -9,
              },
            },
            "text": "function",
          },
          "parameters": Array [],
          "returns": 9,
        },
      ],
      "callee": Variable {
        "name": Object {
          "isReserved": false,
          "kind": 30,
          "literal": undefined,
          "location": Object {
            "end": Object {
              "column": -9,
              "line": -9,
            },
            "start": Object {
              "column": -9,
              "line": -9,
            },
          },
          "text": "acceptsCallback",
        },
      },
      "closingParen": Object {
        "isReserved": false,
        "kind": 1,
        "literal": undefined,
        "location": Object {
          "end": Object {
            "column": -9,
            "line": -9,
          },
          "start": Object {
            "column": -9,
            "line": -9,
          },
        },
        "text": ")",
      },
    },
  },
]
`;<|MERGE_RESOLUTION|>--- conflicted
+++ resolved
@@ -72,11 +72,7 @@
             "tokens": Object {
               "print": Object {
                 "isReserved": true,
-<<<<<<< HEAD
-                "kind": 77,
-=======
                 "kind": 80,
->>>>>>> f397208c
                 "literal": undefined,
                 "location": Object {
                   "end": Object {
@@ -96,11 +92,7 @@
       },
       "end": Object {
         "isReserved": false,
-<<<<<<< HEAD
-        "kind": 51,
-=======
         "kind": 54,
->>>>>>> f397208c
         "literal": undefined,
         "location": Object {
           "end": Object {
@@ -116,11 +108,7 @@
       },
       "keyword": Object {
         "isReserved": true,
-<<<<<<< HEAD
-        "kind": 63,
-=======
         "kind": 66,
->>>>>>> f397208c
         "literal": undefined,
         "location": Object {
           "end": Object {
@@ -194,11 +182,7 @@
       },
       "end": Object {
         "isReserved": false,
-<<<<<<< HEAD
-        "kind": 51,
-=======
         "kind": 54,
->>>>>>> f397208c
         "literal": undefined,
         "location": Object {
           "end": Object {
@@ -214,11 +198,7 @@
       },
       "keyword": Object {
         "isReserved": true,
-<<<<<<< HEAD
-        "kind": 63,
-=======
         "kind": 66,
->>>>>>> f397208c
         "literal": undefined,
         "location": Object {
           "end": Object {
@@ -506,11 +486,7 @@
       },
       "end": Object {
         "isReserved": false,
-<<<<<<< HEAD
-        "kind": 51,
-=======
         "kind": 54,
->>>>>>> f397208c
         "literal": undefined,
         "location": Object {
           "end": Object {
@@ -526,11 +502,7 @@
       },
       "keyword": Object {
         "isReserved": true,
-<<<<<<< HEAD
-        "kind": 63,
-=======
         "kind": 66,
->>>>>>> f397208c
         "literal": undefined,
         "location": Object {
           "end": Object {
@@ -693,11 +665,7 @@
       },
       "end": Object {
         "isReserved": false,
-<<<<<<< HEAD
-        "kind": 51,
-=======
         "kind": 54,
->>>>>>> f397208c
         "literal": undefined,
         "location": Object {
           "end": Object {
@@ -713,11 +681,7 @@
       },
       "keyword": Object {
         "isReserved": true,
-<<<<<<< HEAD
-        "kind": 63,
-=======
         "kind": 66,
->>>>>>> f397208c
         "literal": undefined,
         "location": Object {
           "end": Object {
@@ -921,11 +885,7 @@
       },
       "end": Object {
         "isReserved": false,
-<<<<<<< HEAD
-        "kind": 51,
-=======
         "kind": 54,
->>>>>>> f397208c
         "literal": undefined,
         "location": Object {
           "end": Object {
@@ -941,11 +901,7 @@
       },
       "keyword": Object {
         "isReserved": true,
-<<<<<<< HEAD
-        "kind": 63,
-=======
         "kind": 66,
->>>>>>> f397208c
         "literal": undefined,
         "location": Object {
           "end": Object {
@@ -1172,11 +1128,7 @@
       },
       "end": Object {
         "isReserved": false,
-<<<<<<< HEAD
-        "kind": 51,
-=======
         "kind": 54,
->>>>>>> f397208c
         "literal": undefined,
         "location": Object {
           "end": Object {
@@ -1192,11 +1144,7 @@
       },
       "keyword": Object {
         "isReserved": true,
-<<<<<<< HEAD
-        "kind": 63,
-=======
         "kind": 66,
->>>>>>> f397208c
         "literal": undefined,
         "location": Object {
           "end": Object {
@@ -1289,11 +1237,7 @@
             "tokens": Object {
               "print": Object {
                 "isReserved": true,
-<<<<<<< HEAD
-                "kind": 77,
-=======
                 "kind": 80,
->>>>>>> f397208c
                 "literal": undefined,
                 "location": Object {
                   "end": Object {
@@ -1313,11 +1257,7 @@
       },
       "end": Object {
         "isReserved": false,
-<<<<<<< HEAD
-        "kind": 51,
-=======
         "kind": 54,
->>>>>>> f397208c
         "literal": undefined,
         "location": Object {
           "end": Object {
@@ -1333,11 +1273,7 @@
       },
       "keyword": Object {
         "isReserved": true,
-<<<<<<< HEAD
-        "kind": 63,
-=======
         "kind": 66,
->>>>>>> f397208c
         "literal": undefined,
         "location": Object {
           "end": Object {
@@ -1411,11 +1347,7 @@
       },
       "end": Object {
         "isReserved": false,
-<<<<<<< HEAD
-        "kind": 51,
-=======
         "kind": 54,
->>>>>>> f397208c
         "literal": undefined,
         "location": Object {
           "end": Object {
@@ -1431,11 +1363,7 @@
       },
       "keyword": Object {
         "isReserved": true,
-<<<<<<< HEAD
-        "kind": 63,
-=======
         "kind": 66,
->>>>>>> f397208c
         "literal": undefined,
         "location": Object {
           "end": Object {
@@ -1509,11 +1437,7 @@
       },
       "end": Object {
         "isReserved": false,
-<<<<<<< HEAD
-        "kind": 54,
-=======
         "kind": 57,
->>>>>>> f397208c
         "literal": undefined,
         "location": Object {
           "end": Object {
@@ -1529,11 +1453,7 @@
       },
       "keyword": Object {
         "isReserved": true,
-<<<<<<< HEAD
-        "kind": 81,
-=======
         "kind": 84,
->>>>>>> f397208c
         "literal": undefined,
         "location": Object {
           "end": Object {
@@ -1626,11 +1546,7 @@
             "tokens": Object {
               "print": Object {
                 "isReserved": true,
-<<<<<<< HEAD
-                "kind": 77,
-=======
                 "kind": 80,
->>>>>>> f397208c
                 "literal": undefined,
                 "location": Object {
                   "end": Object {
@@ -1650,11 +1566,7 @@
       },
       "end": Object {
         "isReserved": false,
-<<<<<<< HEAD
-        "kind": 54,
-=======
         "kind": 57,
->>>>>>> f397208c
         "literal": undefined,
         "location": Object {
           "end": Object {
@@ -1670,11 +1582,7 @@
       },
       "keyword": Object {
         "isReserved": true,
-<<<<<<< HEAD
-        "kind": 81,
-=======
         "kind": 84,
->>>>>>> f397208c
         "literal": undefined,
         "location": Object {
           "end": Object {
@@ -1748,11 +1656,7 @@
       },
       "end": Object {
         "isReserved": false,
-<<<<<<< HEAD
-        "kind": 54,
-=======
         "kind": 57,
->>>>>>> f397208c
         "literal": undefined,
         "location": Object {
           "end": Object {
@@ -1768,11 +1672,7 @@
       },
       "keyword": Object {
         "isReserved": true,
-<<<<<<< HEAD
-        "kind": 81,
-=======
         "kind": 84,
->>>>>>> f397208c
         "literal": undefined,
         "location": Object {
           "end": Object {
@@ -2060,11 +1960,7 @@
       },
       "end": Object {
         "isReserved": false,
-<<<<<<< HEAD
-        "kind": 51,
-=======
         "kind": 54,
->>>>>>> f397208c
         "literal": undefined,
         "location": Object {
           "end": Object {
@@ -2080,11 +1976,7 @@
       },
       "keyword": Object {
         "isReserved": true,
-<<<<<<< HEAD
-        "kind": 63,
-=======
         "kind": 66,
->>>>>>> f397208c
         "literal": undefined,
         "location": Object {
           "end": Object {
@@ -2247,11 +2139,7 @@
       },
       "end": Object {
         "isReserved": false,
-<<<<<<< HEAD
-        "kind": 51,
-=======
         "kind": 54,
->>>>>>> f397208c
         "literal": undefined,
         "location": Object {
           "end": Object {
@@ -2267,11 +2155,7 @@
       },
       "keyword": Object {
         "isReserved": true,
-<<<<<<< HEAD
-        "kind": 63,
-=======
         "kind": 66,
->>>>>>> f397208c
         "literal": undefined,
         "location": Object {
           "end": Object {
@@ -2475,11 +2359,7 @@
       },
       "end": Object {
         "isReserved": false,
-<<<<<<< HEAD
-        "kind": 54,
-=======
         "kind": 57,
->>>>>>> f397208c
         "literal": undefined,
         "location": Object {
           "end": Object {
@@ -2495,11 +2375,7 @@
       },
       "keyword": Object {
         "isReserved": true,
-<<<<<<< HEAD
-        "kind": 81,
-=======
         "kind": 84,
->>>>>>> f397208c
         "literal": undefined,
         "location": Object {
           "end": Object {
@@ -2745,11 +2621,7 @@
             "tokens": Object {
               "print": Object {
                 "isReserved": true,
-<<<<<<< HEAD
-                "kind": 77,
-=======
                 "kind": 80,
->>>>>>> f397208c
                 "literal": undefined,
                 "location": Object {
                   "end": Object {
@@ -2769,11 +2641,7 @@
       },
       "end": Object {
         "isReserved": false,
-<<<<<<< HEAD
-        "kind": 51,
-=======
         "kind": 54,
->>>>>>> f397208c
         "literal": undefined,
         "location": Object {
           "end": Object {
@@ -2789,11 +2657,7 @@
       },
       "keyword": Object {
         "isReserved": true,
-<<<<<<< HEAD
-        "kind": 63,
-=======
         "kind": 66,
->>>>>>> f397208c
         "literal": undefined,
         "location": Object {
           "end": Object {
@@ -2854,11 +2718,7 @@
                 "tokens": Object {
                   "print": Object {
                     "isReserved": true,
-<<<<<<< HEAD
-                    "kind": 77,
-=======
                     "kind": 80,
->>>>>>> f397208c
                     "literal": undefined,
                     "location": Object {
                       "end": Object {
@@ -2878,11 +2738,7 @@
           },
           "end": Object {
             "isReserved": false,
-<<<<<<< HEAD
-            "kind": 51,
-=======
             "kind": 54,
->>>>>>> f397208c
             "literal": undefined,
             "location": Object {
               "end": Object {
@@ -2898,11 +2754,7 @@
           },
           "keyword": Object {
             "isReserved": true,
-<<<<<<< HEAD
-            "kind": 63,
-=======
             "kind": 66,
->>>>>>> f397208c
             "literal": undefined,
             "location": Object {
               "end": Object {
