--- conflicted
+++ resolved
@@ -1539,20 +1539,10 @@
 ]
 `;
 
-<<<<<<< HEAD
 exports[`parser function declarations recovers when using \`end sub\` instead of \`end function\` 1`] = `
 Object {
   "errors": Array [
     [Error: Expected 'end function' to terminate function block],
-=======
-exports[`parser sub declarations does not allow type designators at end of name 1`] = `
-Object {
-  "errors": Array [
-    [Error: Function name 'StringSub#' cannot end with type designator '#'],
-    [Error: Function name 'IntegerSub%' cannot end with type designator '%'],
-    [Error: Function name 'FloatSub!' cannot end with type designator '!'],
-    [Error: Function name 'DoubleSub#' cannot end with type designator '#'],
->>>>>>> 3b4433fa
   ],
   "statements": Array [
     Function {
@@ -1560,16 +1550,11 @@
         "body": Block {
           "startingLocation": Object {
             "end": Object {
-<<<<<<< HEAD
               "column": 25,
-=======
-              "column": 23,
->>>>>>> 3b4433fa
               "line": 3,
             },
             "file": "",
             "start": Object {
-<<<<<<< HEAD
               "column": 20,
               "line": 3,
             },
@@ -1616,13 +1601,6 @@
               },
             },
           ],
-=======
-              "column": 16,
-              "line": 3,
-            },
-          },
-          "statements": Array [],
->>>>>>> 3b4433fa
         },
         "end": Object {
           "isReserved": false,
@@ -1631,39 +1609,23 @@
           "location": Object {
             "end": Object {
               "column": 23,
-<<<<<<< HEAD
               "line": 4,
-=======
-              "line": 3,
->>>>>>> 3b4433fa
             },
             "file": "",
             "start": Object {
               "column": 16,
-<<<<<<< HEAD
               "line": 4,
-=======
-              "line": 3,
->>>>>>> 3b4433fa
             },
           },
           "text": "end sub",
         },
         "keyword": Object {
           "isReserved": true,
-<<<<<<< HEAD
           "kind": 64,
           "literal": undefined,
           "location": Object {
             "end": Object {
               "column": 24,
-=======
-          "kind": 82,
-          "literal": undefined,
-          "location": Object {
-            "end": Object {
-              "column": 19,
->>>>>>> 3b4433fa
               "line": 2,
             },
             "file": "",
@@ -1672,17 +1634,10 @@
               "line": 2,
             },
           },
-<<<<<<< HEAD
           "text": "function",
         },
         "parameters": Array [],
         "returns": 9,
-=======
-          "text": "sub",
-        },
-        "parameters": Array [],
-        "returns": 10,
->>>>>>> 3b4433fa
       },
       "name": Object {
         "isReserved": false,
@@ -1690,28 +1645,16 @@
         "literal": undefined,
         "location": Object {
           "end": Object {
-<<<<<<< HEAD
             "column": 29,
-=======
-            "column": 30,
->>>>>>> 3b4433fa
             "line": 2,
           },
           "file": "",
           "start": Object {
-<<<<<<< HEAD
             "column": 25,
             "line": 2,
           },
         },
         "text": "Main",
-=======
-            "column": 20,
-            "line": 2,
-          },
-        },
-        "text": "StringSub#",
->>>>>>> 3b4433fa
       },
     },
     Function {
@@ -1720,19 +1663,12 @@
           "startingLocation": Object {
             "end": Object {
               "column": 23,
-<<<<<<< HEAD
               "line": 8,
-=======
-              "line": 6,
->>>>>>> 3b4433fa
             },
             "file": "",
             "start": Object {
               "column": 16,
-<<<<<<< HEAD
               "line": 8,
-=======
-              "line": 6,
             },
           },
           "statements": Array [],
@@ -1744,12 +1680,12 @@
           "location": Object {
             "end": Object {
               "column": 23,
-              "line": 6,
+              "line": 8,
             },
             "file": "",
             "start": Object {
               "column": 16,
-              "line": 6,
+              "line": 8,
             },
           },
           "text": "end sub",
@@ -1761,12 +1697,12 @@
           "location": Object {
             "end": Object {
               "column": 19,
-              "line": 5,
+              "line": 6,
             },
             "file": "",
             "start": Object {
               "column": 16,
-              "line": 5,
+              "line": 6,
             },
           },
           "text": "sub",
@@ -1781,30 +1717,42 @@
         "location": Object {
           "end": Object {
             "column": 31,
-            "line": 5,
+            "line": 6,
           },
           "file": "",
           "start": Object {
             "column": 20,
-            "line": 5,
-          },
-        },
-        "text": "IntegerSub%",
-      },
-    },
+            "line": 6,
+          },
+        },
+        "text": "DoSomething",
+      },
+    },
+  ],
+}
+`;
+
+exports[`parser sub declarations does not allow type designators at end of name 1`] = `
+Object {
+  "errors": Array [
+    [Error: Function name 'StringSub#' cannot end with type designator '#'],
+    [Error: Function name 'IntegerSub%' cannot end with type designator '%'],
+    [Error: Function name 'FloatSub!' cannot end with type designator '!'],
+    [Error: Function name 'DoubleSub#' cannot end with type designator '#'],
+  ],
+  "statements": Array [
     Function {
       "func": Function {
         "body": Block {
           "startingLocation": Object {
             "end": Object {
               "column": 23,
-              "line": 9,
+              "line": 3,
             },
             "file": "",
             "start": Object {
               "column": 16,
-              "line": 9,
->>>>>>> 3b4433fa
+              "line": 3,
             },
           },
           "statements": Array [],
@@ -1816,14 +1764,12 @@
           "location": Object {
             "end": Object {
               "column": 23,
-<<<<<<< HEAD
-=======
-              "line": 9,
+              "line": 3,
             },
             "file": "",
             "start": Object {
               "column": 16,
-              "line": 9,
+              "line": 3,
             },
           },
           "text": "end sub",
@@ -1835,17 +1781,14 @@
           "location": Object {
             "end": Object {
               "column": 19,
->>>>>>> 3b4433fa
-              "line": 8,
+              "line": 2,
             },
             "file": "",
             "start": Object {
               "column": 16,
-              "line": 8,
-            },
-          },
-<<<<<<< HEAD
-=======
+              "line": 2,
+            },
+          },
           "text": "sub",
         },
         "parameters": Array [],
@@ -1857,16 +1800,16 @@
         "literal": undefined,
         "location": Object {
           "end": Object {
-            "column": 29,
-            "line": 8,
+            "column": 30,
+            "line": 2,
           },
           "file": "",
           "start": Object {
             "column": 20,
-            "line": 8,
-          },
-        },
-        "text": "FloatSub!",
+            "line": 2,
+          },
+        },
+        "text": "StringSub#",
       },
     },
     Function {
@@ -1875,12 +1818,12 @@
           "startingLocation": Object {
             "end": Object {
               "column": 23,
-              "line": 12,
+              "line": 6,
             },
             "file": "",
             "start": Object {
               "column": 16,
-              "line": 12,
+              "line": 6,
             },
           },
           "statements": Array [],
@@ -1892,15 +1835,14 @@
           "location": Object {
             "end": Object {
               "column": 23,
-              "line": 12,
+              "line": 6,
             },
             "file": "",
             "start": Object {
               "column": 16,
-              "line": 12,
-            },
-          },
->>>>>>> 3b4433fa
+              "line": 6,
+            },
+          },
           "text": "end sub",
         },
         "keyword": Object {
@@ -1910,20 +1852,12 @@
           "location": Object {
             "end": Object {
               "column": 19,
-<<<<<<< HEAD
-              "line": 6,
-=======
-              "line": 11,
->>>>>>> 3b4433fa
+              "line": 5,
             },
             "file": "",
             "start": Object {
               "column": 16,
-<<<<<<< HEAD
-              "line": 6,
-=======
-              "line": 11,
->>>>>>> 3b4433fa
+              "line": 5,
             },
           },
           "text": "sub",
@@ -1937,28 +1871,158 @@
         "literal": undefined,
         "location": Object {
           "end": Object {
-<<<<<<< HEAD
             "column": 31,
-            "line": 6,
-=======
+            "line": 5,
+          },
+          "file": "",
+          "start": Object {
+            "column": 20,
+            "line": 5,
+          },
+        },
+        "text": "IntegerSub%",
+      },
+    },
+    Function {
+      "func": Function {
+        "body": Block {
+          "startingLocation": Object {
+            "end": Object {
+              "column": 23,
+              "line": 9,
+            },
+            "file": "",
+            "start": Object {
+              "column": 16,
+              "line": 9,
+            },
+          },
+          "statements": Array [],
+        },
+        "end": Object {
+          "isReserved": false,
+          "kind": 55,
+          "literal": undefined,
+          "location": Object {
+            "end": Object {
+              "column": 23,
+              "line": 9,
+            },
+            "file": "",
+            "start": Object {
+              "column": 16,
+              "line": 9,
+            },
+          },
+          "text": "end sub",
+        },
+        "keyword": Object {
+          "isReserved": true,
+          "kind": 82,
+          "literal": undefined,
+          "location": Object {
+            "end": Object {
+              "column": 19,
+              "line": 8,
+            },
+            "file": "",
+            "start": Object {
+              "column": 16,
+              "line": 8,
+            },
+          },
+          "text": "sub",
+        },
+        "parameters": Array [],
+        "returns": 10,
+      },
+      "name": Object {
+        "isReserved": false,
+        "kind": 28,
+        "literal": undefined,
+        "location": Object {
+          "end": Object {
+            "column": 29,
+            "line": 8,
+          },
+          "file": "",
+          "start": Object {
+            "column": 20,
+            "line": 8,
+          },
+        },
+        "text": "FloatSub!",
+      },
+    },
+    Function {
+      "func": Function {
+        "body": Block {
+          "startingLocation": Object {
+            "end": Object {
+              "column": 23,
+              "line": 12,
+            },
+            "file": "",
+            "start": Object {
+              "column": 16,
+              "line": 12,
+            },
+          },
+          "statements": Array [],
+        },
+        "end": Object {
+          "isReserved": false,
+          "kind": 55,
+          "literal": undefined,
+          "location": Object {
+            "end": Object {
+              "column": 23,
+              "line": 12,
+            },
+            "file": "",
+            "start": Object {
+              "column": 16,
+              "line": 12,
+            },
+          },
+          "text": "end sub",
+        },
+        "keyword": Object {
+          "isReserved": true,
+          "kind": 82,
+          "literal": undefined,
+          "location": Object {
+            "end": Object {
+              "column": 19,
+              "line": 11,
+            },
+            "file": "",
+            "start": Object {
+              "column": 16,
+              "line": 11,
+            },
+          },
+          "text": "sub",
+        },
+        "parameters": Array [],
+        "returns": 10,
+      },
+      "name": Object {
+        "isReserved": false,
+        "kind": 28,
+        "literal": undefined,
+        "location": Object {
+          "end": Object {
             "column": 30,
             "line": 11,
->>>>>>> 3b4433fa
           },
           "file": "",
           "start": Object {
             "column": 20,
-<<<<<<< HEAD
-            "line": 6,
-          },
-        },
-        "text": "DoSomething",
-=======
             "line": 11,
           },
         },
         "text": "DoubleSub#",
->>>>>>> 3b4433fa
       },
     },
   ],
