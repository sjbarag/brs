--- conflicted
+++ resolved
@@ -212,11 +212,7 @@
       },
       "end": Object {
         "isReserved": false,
-<<<<<<< HEAD
-        "kind": 51,
-=======
         "kind": 54,
->>>>>>> f397208c
         "literal": undefined,
         "location": Object {
           "end": Object {
@@ -232,11 +228,7 @@
       },
       "keyword": Object {
         "isReserved": true,
-<<<<<<< HEAD
-        "kind": 63,
-=======
         "kind": 66,
->>>>>>> f397208c
         "literal": undefined,
         "location": Object {
           "end": Object {
@@ -528,11 +520,7 @@
       },
       "end": Object {
         "isReserved": false,
-<<<<<<< HEAD
-        "kind": 51,
-=======
         "kind": 54,
->>>>>>> f397208c
         "literal": undefined,
         "location": Object {
           "end": Object {
@@ -548,11 +536,7 @@
       },
       "keyword": Object {
         "isReserved": true,
-<<<<<<< HEAD
-        "kind": 63,
-=======
         "kind": 66,
->>>>>>> f397208c
         "literal": undefined,
         "location": Object {
           "end": Object {
